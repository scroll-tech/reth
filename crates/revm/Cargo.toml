[package]
name = "reth-revm"
version.workspace = true
edition.workspace = true
rust-version.workspace = true
license.workspace = true
homepage.workspace = true
repository.workspace = true
description = "reth specific revm utilities"

[lints]
workspace = true

[dependencies]
# reth
reth-primitives.workspace = true
reth-storage-errors.workspace = true
reth-execution-errors.workspace = true
reth-prune-types.workspace = true
reth-storage-api.workspace = true
reth-trie = { workspace = true, optional = true }
reth-primitives-traits.workspace = true

# scroll
reth-scroll-primitives = { workspace = true, optional = true }

# alloy
alloy-eips.workspace = true
alloy-primitives.workspace = true

# revm
revm.workspace = true

[dev-dependencies]
reth-trie.workspace = true
reth-ethereum-forks.workspace = true
alloy-primitives.workspace = true
alloy-consensus.workspace = true

[features]
default = ["std"]
std = [
	"reth-primitives/std",
	"alloy-primitives/std",
	"revm/std",
	"alloy-eips/std",
	"alloy-consensus/std",
	"reth-primitives-traits/std",
	"reth-ethereum-forks/std"
]
witness = ["dep:reth-trie"]
test-utils = [
	"dep:reth-trie",
	"reth-primitives/test-utils",
	"reth-trie?/test-utils",
	"revm/test-utils",
	"reth-prune-types/test-utils",
    "reth-primitives-traits/test-utils",
]
serde = [
<<<<<<< HEAD
    "revm/serde",
    "alloy-eips/serde",
    "alloy-primitives/serde",
    "alloy-consensus/serde",
    "reth-primitives-traits/serde",
    "reth-trie?/serde",
    "reth-scroll-primitives?/serde"
]
scroll = [
    "reth-scroll-primitives",
    "reth-primitives-traits/scroll",
    "reth-trie?/scroll"
=======
	"revm/serde",
	"alloy-eips/serde",
	"alloy-primitives/serde",
	"alloy-consensus/serde",
	"reth-primitives-traits/serde",
	"reth-trie?/serde",
	"reth-ethereum-forks/serde"
>>>>>>> abc4ff97
]<|MERGE_RESOLUTION|>--- conflicted
+++ resolved
@@ -58,26 +58,17 @@
     "reth-primitives-traits/test-utils",
 ]
 serde = [
-<<<<<<< HEAD
-    "revm/serde",
-    "alloy-eips/serde",
-    "alloy-primitives/serde",
-    "alloy-consensus/serde",
-    "reth-primitives-traits/serde",
-    "reth-trie?/serde",
+	"revm/serde",
+	"alloy-eips/serde",
+	"alloy-primitives/serde",
+	"alloy-consensus/serde",
+	"reth-primitives-traits/serde",
+	"reth-trie?/serde",
+	"reth-ethereum-forks/serde",
     "reth-scroll-primitives?/serde"
 ]
 scroll = [
     "reth-scroll-primitives",
     "reth-primitives-traits/scroll",
     "reth-trie?/scroll"
-=======
-	"revm/serde",
-	"alloy-eips/serde",
-	"alloy-primitives/serde",
-	"alloy-consensus/serde",
-	"reth-primitives-traits/serde",
-	"reth-trie?/serde",
-	"reth-ethereum-forks/serde"
->>>>>>> abc4ff97
 ]