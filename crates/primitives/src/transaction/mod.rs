//! Transaction types.

use alloc::vec::Vec;
use alloy_consensus::{
    transaction::RlpEcdsaTx, SignableTransaction, Signed, Transaction as _, TxEip1559, TxEip2930,
    TxEip4844, TxEip4844Variant, TxEip7702, TxLegacy, TypedTransaction,
};
use alloy_eips::{
    eip2718::{Decodable2718, Eip2718Error, Eip2718Result, Encodable2718},
    eip2930::AccessList,
    eip7702::SignedAuthorization,
};
use alloy_primitives::{
    keccak256, Address, Bytes, ChainId, PrimitiveSignature as Signature, TxHash, TxKind, B256, U256,
};
use alloy_rlp::{Decodable, Encodable, Error as RlpError, Header};
use core::hash::{Hash, Hasher};
use derive_more::{AsRef, Deref};
use once_cell as _;
#[cfg(not(feature = "std"))]
use once_cell::sync::{Lazy as LazyLock, OnceCell as OnceLock};
#[cfg(all(feature = "optimism", not(feature = "scroll")))]
use op_alloy_consensus::DepositTransaction;
#[cfg(all(feature = "optimism", not(feature = "scroll")))]
use op_alloy_consensus::TxDeposit;
use rayon::prelude::{IntoParallelIterator, ParallelIterator};
use reth_primitives_traits::{InMemorySize, SignedTransaction};
#[cfg(all(feature = "scroll", not(feature = "optimism")))]
use reth_scroll_primitives::l1_transaction::TxL1Message;
use revm_primitives::{AuthorizationList, TxEnv};
use serde::{Deserialize, Serialize};
use signature::decode_with_eip155_chain_id;
#[cfg(feature = "std")]
use std::sync::{LazyLock, OnceLock};

pub use compat::FillTxEnv;
pub use error::{
    InvalidTransactionError, TransactionConversionError, TryFromRecoveredTransactionError,
};
pub use meta::TransactionMeta;
pub use pooled::{PooledTransactionsElement, PooledTransactionsElementEcRecovered};
pub use reth_primitives_traits::WithEncoded;
pub use sidecar::BlobTransaction;
pub use signature::{recover_signer, recover_signer_unchecked};
pub use tx_type::TxType;

pub(crate) mod access_list;
mod compat;
mod error;
mod meta;
mod pooled;
mod sidecar;
mod tx_type;

/// Handling transaction signature operations, including signature recovery,
/// applying chain IDs, and EIP-2 validation.
pub mod signature;

pub(crate) mod util;

#[cfg(any(test, feature = "reth-codec"))]
pub use tx_type::{
    COMPACT_EXTENDED_IDENTIFIER_FLAG, COMPACT_IDENTIFIER_EIP1559, COMPACT_IDENTIFIER_EIP2930,
    COMPACT_IDENTIFIER_LEGACY,
};

/// Expected number of transactions where we can expect a speed-up by recovering the senders in
/// parallel.
pub static PARALLEL_SENDER_RECOVERY_THRESHOLD: LazyLock<usize> =
    LazyLock::new(|| match rayon::current_num_threads() {
        0..=1 => usize::MAX,
        2..=8 => 10,
        _ => 5,
    });

/// A raw transaction.
///
/// Transaction types were introduced in [EIP-2718](https://eips.ethereum.org/EIPS/eip-2718).
#[derive(Debug, Clone, PartialEq, Eq, Hash, Serialize, Deserialize, derive_more::From)]
#[cfg_attr(any(test, feature = "reth-codec"), reth_codecs::add_arbitrary_tests(compact))]
pub enum Transaction {
    /// Legacy transaction (type `0x0`).
    ///
    /// Traditional Ethereum transactions, containing parameters `nonce`, `gasPrice`, `gasLimit`,
    /// `to`, `value`, `data`, `v`, `r`, and `s`.
    ///
    /// These transactions do not utilize access lists nor do they incorporate EIP-1559 fee market
    /// changes.
    Legacy(TxLegacy),
    /// Transaction with an [`AccessList`] ([EIP-2930](https://eips.ethereum.org/EIPS/eip-2930)), type `0x1`.
    ///
    /// The `accessList` specifies an array of addresses and storage keys that the transaction
    /// plans to access, enabling gas savings on cross-contract calls by pre-declaring the accessed
    /// contract and storage slots.
    Eip2930(TxEip2930),
    /// A transaction with a priority fee ([EIP-1559](https://eips.ethereum.org/EIPS/eip-1559)), type `0x2`.
    ///
    /// Unlike traditional transactions, EIP-1559 transactions use an in-protocol, dynamically
    /// changing base fee per gas, adjusted at each block to manage network congestion.
    ///
    /// - `maxPriorityFeePerGas`, specifying the maximum fee above the base fee the sender is
    ///   willing to pay
    /// - `maxFeePerGas`, setting the maximum total fee the sender is willing to pay.
    ///
    /// The base fee is burned, while the priority fee is paid to the miner who includes the
    /// transaction, incentivizing miners to include transactions with higher priority fees per
    /// gas.
    Eip1559(TxEip1559),
    /// Shard Blob Transactions ([EIP-4844](https://eips.ethereum.org/EIPS/eip-4844)), type `0x3`.
    ///
    /// Shard Blob Transactions introduce a new transaction type called a blob-carrying transaction
    /// to reduce gas costs. These transactions are similar to regular Ethereum transactions but
    /// include additional data called a blob.
    ///
    /// Blobs are larger (~125 kB) and cheaper than the current calldata, providing an immutable
    /// and read-only memory for storing transaction data.
    ///
    /// EIP-4844, also known as proto-danksharding, implements the framework and logic of
    /// danksharding, introducing new transaction formats and verification rules.
    Eip4844(TxEip4844),
    /// EOA Set Code Transactions ([EIP-7702](https://eips.ethereum.org/EIPS/eip-7702)), type `0x4`.
    ///
    /// EOA Set Code Transactions give the ability to temporarily set contract code for an
    /// EOA for a single transaction. This allows for temporarily adding smart contract
    /// functionality to the EOA.
    Eip7702(TxEip7702),
    /// Optimism deposit transaction.
    #[cfg(all(feature = "optimism", not(feature = "scroll")))]
    Deposit(TxDeposit),
    /// Scroll L1 messaging transaction.
    #[cfg(all(feature = "scroll", not(feature = "optimism")))]
    L1Message(TxL1Message),
}

#[cfg(all(feature = "optimism", not(feature = "scroll")))]
impl DepositTransaction for Transaction {
    fn source_hash(&self) -> Option<B256> {
        match self {
            Self::Deposit(tx) => tx.source_hash(),
            _ => None,
        }
    }
    fn mint(&self) -> Option<u128> {
        match self {
            Self::Deposit(tx) => tx.mint(),
            _ => None,
        }
    }
    fn is_system_transaction(&self) -> bool {
        match self {
            Self::Deposit(tx) => tx.is_system_transaction(),
            _ => false,
        }
    }
    fn is_deposit(&self) -> bool {
        matches!(self, Self::Deposit(_))
    }
}

#[cfg(any(test, feature = "arbitrary"))]
impl<'a> arbitrary::Arbitrary<'a> for Transaction {
    fn arbitrary(u: &mut arbitrary::Unstructured<'a>) -> arbitrary::Result<Self> {
        let mut tx = match TxType::arbitrary(u)? {
            TxType::Legacy => {
                let tx = TxLegacy::arbitrary(u)?;
                Self::Legacy(tx)
            }
            TxType::Eip2930 => {
                let tx = TxEip2930::arbitrary(u)?;
                Self::Eip2930(tx)
            }
            TxType::Eip1559 => {
                let tx = TxEip1559::arbitrary(u)?;
                Self::Eip1559(tx)
            }
            TxType::Eip4844 => {
                let tx = TxEip4844::arbitrary(u)?;
                Self::Eip4844(tx)
            }

            TxType::Eip7702 => {
                let tx = TxEip7702::arbitrary(u)?;
                Self::Eip7702(tx)
            }
            #[cfg(all(feature = "optimism", not(feature = "scroll")))]
            TxType::Deposit => {
                let tx = TxDeposit::arbitrary(u)?;
                Self::Deposit(tx)
            }
            #[cfg(all(feature = "scroll", not(feature = "optimism")))]
            TxType::L1Message => {
                let tx = TxL1Message::arbitrary(u)?;
                Self::L1Message(tx)
            }
        };

        // Otherwise we might overflow when calculating `v` on `recalculate_hash`
        if let Some(chain_id) = tx.chain_id() {
            tx.set_chain_id(chain_id % (u64::MAX / 2 - 36));
        }

        Ok(tx)
    }
}

// === impl Transaction ===

impl Transaction {
    /// Heavy operation that return signature hash over rlp encoded transaction.
    /// It is only for signature signing or signer recovery.
    pub fn signature_hash(&self) -> B256 {
        match self {
            Self::Legacy(tx) => tx.signature_hash(),
            Self::Eip2930(tx) => tx.signature_hash(),
            Self::Eip1559(tx) => tx.signature_hash(),
            Self::Eip4844(tx) => tx.signature_hash(),
            Self::Eip7702(tx) => tx.signature_hash(),
            #[cfg(all(feature = "optimism", not(feature = "scroll")))]
            Self::Deposit(_) => B256::ZERO,
            #[cfg(all(feature = "scroll", not(feature = "optimism")))]
            Self::L1Message(_) => B256::ZERO,
        }
    }

    /// Sets the transaction's chain id to the provided value.
    pub fn set_chain_id(&mut self, chain_id: u64) {
        match self {
            Self::Legacy(TxLegacy { chain_id: ref mut c, .. }) => *c = Some(chain_id),
            Self::Eip2930(TxEip2930 { chain_id: ref mut c, .. }) |
            Self::Eip1559(TxEip1559 { chain_id: ref mut c, .. }) |
            Self::Eip4844(TxEip4844 { chain_id: ref mut c, .. }) |
            Self::Eip7702(TxEip7702 { chain_id: ref mut c, .. }) => *c = chain_id,
            #[cfg(all(feature = "optimism", not(feature = "scroll")))]
            Self::Deposit(_) => { /* noop */ }
            #[cfg(all(feature = "scroll", not(feature = "optimism")))]
            Self::L1Message(_) => { /* noop */ }
        }
    }

    /// Get the transaction's type
    pub const fn tx_type(&self) -> TxType {
        match self {
            Self::Legacy(_) => TxType::Legacy,
            Self::Eip2930(_) => TxType::Eip2930,
            Self::Eip1559(_) => TxType::Eip1559,
            Self::Eip4844(_) => TxType::Eip4844,
            Self::Eip7702(_) => TxType::Eip7702,
            #[cfg(all(feature = "optimism", not(feature = "scroll")))]
            Self::Deposit(_) => TxType::Deposit,
            #[cfg(all(feature = "scroll", not(feature = "optimism")))]
            Self::L1Message(_) => TxType::L1Message,
        }
    }

    /// Returns the blob gas used for all blobs of the EIP-4844 transaction if it is an EIP-4844
    /// transaction.
    ///
    /// This is the number of blobs times the
    /// [`DATA_GAS_PER_BLOB`](alloy_eips::eip4844::DATA_GAS_PER_BLOB) a single blob consumes.
    pub fn blob_gas_used(&self) -> Option<u64> {
        self.as_eip4844().map(TxEip4844::blob_gas)
    }

    /// Returns the effective miner gas tip cap (`gasTipCap`) for the given base fee:
    /// `min(maxFeePerGas - baseFee, maxPriorityFeePerGas)`
    ///
    /// If the base fee is `None`, the `max_priority_fee_per_gas`, or gas price for non-EIP1559
    /// transactions is returned.
    ///
    /// Returns `None` if the basefee is higher than the [`Transaction::max_fee_per_gas`].
    pub fn effective_tip_per_gas(&self, base_fee: Option<u64>) -> Option<u128> {
        let base_fee = match base_fee {
            Some(base_fee) => base_fee as u128,
            None => return Some(self.priority_fee_or_price()),
        };

        let max_fee_per_gas = self.max_fee_per_gas();

        // Check if max_fee_per_gas is less than base_fee
        if max_fee_per_gas < base_fee {
            return None
        }

        // Calculate the difference between max_fee_per_gas and base_fee
        let fee = max_fee_per_gas - base_fee;

        // Compare the fee with max_priority_fee_per_gas (or gas price for non-EIP1559 transactions)
        if let Some(priority_fee) = self.max_priority_fee_per_gas() {
            Some(fee.min(priority_fee))
        } else {
            Some(fee)
        }
    }

    /// This encodes the transaction _without_ the signature, and is only suitable for creating a
    /// hash intended for signing.
    pub fn encode_for_signing(&self, out: &mut dyn bytes::BufMut) {
        match self {
            Self::Legacy(tx) => tx.encode_for_signing(out),
            Self::Eip2930(tx) => tx.encode_for_signing(out),
            Self::Eip1559(tx) => tx.encode_for_signing(out),
            Self::Eip4844(tx) => tx.encode_for_signing(out),
            Self::Eip7702(tx) => tx.encode_for_signing(out),
            #[cfg(all(feature = "optimism", not(feature = "scroll")))]
            Self::Deposit(_) => {}
            #[cfg(all(feature = "scroll", not(feature = "optimism")))]
            Self::L1Message(_) => {}
        }
    }

    /// Produces EIP-2718 encoding of the transaction
    pub fn eip2718_encode(&self, signature: &Signature, out: &mut dyn bytes::BufMut) {
        match self {
            Self::Legacy(legacy_tx) => {
                // do nothing w/ with_header
                legacy_tx.eip2718_encode(signature, out);
            }
            Self::Eip2930(access_list_tx) => {
                access_list_tx.eip2718_encode(signature, out);
            }
            Self::Eip1559(dynamic_fee_tx) => {
                dynamic_fee_tx.eip2718_encode(signature, out);
            }
            Self::Eip4844(blob_tx) => blob_tx.eip2718_encode(signature, out),
            Self::Eip7702(set_code_tx) => {
                set_code_tx.eip2718_encode(signature, out);
            }
            #[cfg(all(feature = "optimism", not(feature = "scroll")))]
            Self::Deposit(deposit_tx) => deposit_tx.eip2718_encode(out),
            #[cfg(all(feature = "scroll", not(feature = "optimism")))]
            Self::L1Message(l1_message_tx) => l1_message_tx.eip2718_encode(out),
        }
    }

    /// This sets the transaction's gas limit.
    pub fn set_gas_limit(&mut self, gas_limit: u64) {
        match self {
            Self::Legacy(tx) => tx.gas_limit = gas_limit,
            Self::Eip2930(tx) => tx.gas_limit = gas_limit,
            Self::Eip1559(tx) => tx.gas_limit = gas_limit,
            Self::Eip4844(tx) => tx.gas_limit = gas_limit,
            Self::Eip7702(tx) => tx.gas_limit = gas_limit,
            #[cfg(all(feature = "optimism", not(feature = "scroll")))]
            Self::Deposit(tx) => tx.gas_limit = gas_limit,
            #[cfg(all(feature = "scroll", not(feature = "optimism")))]
            Self::L1Message(tx) => tx.gas_limit = gas_limit,
        }
    }

    /// This sets the transaction's nonce.
    pub fn set_nonce(&mut self, nonce: u64) {
        match self {
            Self::Legacy(tx) => tx.nonce = nonce,
            Self::Eip2930(tx) => tx.nonce = nonce,
            Self::Eip1559(tx) => tx.nonce = nonce,
            Self::Eip4844(tx) => tx.nonce = nonce,
            Self::Eip7702(tx) => tx.nonce = nonce,
            #[cfg(all(feature = "optimism", not(feature = "scroll")))]
            Self::Deposit(_) => { /* noop */ }
            #[cfg(all(feature = "scroll", not(feature = "optimism")))]
            Self::L1Message(_) => { /* noop */ }
        }
    }

    /// This sets the transaction's value.
    pub fn set_value(&mut self, value: U256) {
        match self {
            Self::Legacy(tx) => tx.value = value,
            Self::Eip2930(tx) => tx.value = value,
            Self::Eip1559(tx) => tx.value = value,
            Self::Eip4844(tx) => tx.value = value,
            Self::Eip7702(tx) => tx.value = value,
            #[cfg(all(feature = "optimism", not(feature = "scroll")))]
            Self::Deposit(tx) => tx.value = value,
            #[cfg(all(feature = "scroll", not(feature = "optimism")))]
            Self::L1Message(tx) => tx.value = value,
        }
    }

    /// This sets the transaction's input field.
    pub fn set_input(&mut self, input: Bytes) {
        match self {
            Self::Legacy(tx) => tx.input = input,
            Self::Eip2930(tx) => tx.input = input,
            Self::Eip1559(tx) => tx.input = input,
            Self::Eip4844(tx) => tx.input = input,
            Self::Eip7702(tx) => tx.input = input,
            #[cfg(all(feature = "optimism", not(feature = "scroll")))]
            Self::Deposit(tx) => tx.input = input,
            #[cfg(all(feature = "scroll", not(feature = "optimism")))]
            Self::L1Message(tx) => tx.input = input,
        }
    }

    /// Returns true if the transaction is a legacy transaction.
    #[inline]
    pub const fn is_legacy(&self) -> bool {
        matches!(self, Self::Legacy(_))
    }

    /// Returns true if the transaction is an EIP-2930 transaction.
    #[inline]
    pub const fn is_eip2930(&self) -> bool {
        matches!(self, Self::Eip2930(_))
    }

    /// Returns true if the transaction is an EIP-1559 transaction.
    #[inline]
    pub const fn is_eip1559(&self) -> bool {
        matches!(self, Self::Eip1559(_))
    }

    /// Returns true if the transaction is an EIP-4844 transaction.
    #[inline]
    pub const fn is_eip4844(&self) -> bool {
        matches!(self, Self::Eip4844(_))
    }

    /// Returns true if the transaction is an EIP-7702 transaction.
    #[inline]
    pub const fn is_eip7702(&self) -> bool {
        matches!(self, Self::Eip7702(_))
    }

    /// Returns true if the transaction is a Scroll L1 messaging transaction.
    #[cfg(all(feature = "scroll", not(feature = "optimism")))]
    #[inline]
    pub fn is_l1_message(&self) -> bool {
        matches!(self, Self::L1Message(_))
    }

    /// Returns the [`TxLegacy`] variant if the transaction is a legacy transaction.
    pub const fn as_legacy(&self) -> Option<&TxLegacy> {
        match self {
            Self::Legacy(tx) => Some(tx),
            _ => None,
        }
    }

    /// Returns the [`TxEip2930`] variant if the transaction is an EIP-2930 transaction.
    pub const fn as_eip2930(&self) -> Option<&TxEip2930> {
        match self {
            Self::Eip2930(tx) => Some(tx),
            _ => None,
        }
    }

    /// Returns the [`TxEip1559`] variant if the transaction is an EIP-1559 transaction.
    pub const fn as_eip1559(&self) -> Option<&TxEip1559> {
        match self {
            Self::Eip1559(tx) => Some(tx),
            _ => None,
        }
    }

    /// Returns the [`TxEip4844`] variant if the transaction is an EIP-4844 transaction.
    pub const fn as_eip4844(&self) -> Option<&TxEip4844> {
        match self {
            Self::Eip4844(tx) => Some(tx),
            _ => None,
        }
    }

    /// Returns the [`TxEip7702`] variant if the transaction is an EIP-7702 transaction.
    pub const fn as_eip7702(&self) -> Option<&TxEip7702> {
        match self {
            Self::Eip7702(tx) => Some(tx),
            _ => None,
        }
    }
}

impl InMemorySize for Transaction {
    /// Calculates a heuristic for the in-memory size of the [Transaction].
    #[inline]
    fn size(&self) -> usize {
        match self {
            Self::Legacy(tx) => tx.size(),
            Self::Eip2930(tx) => tx.size(),
            Self::Eip1559(tx) => tx.size(),
            Self::Eip4844(tx) => tx.size(),
            Self::Eip7702(tx) => tx.size(),
            #[cfg(all(feature = "optimism", not(feature = "scroll")))]
            Self::Deposit(tx) => tx.size(),
            #[cfg(all(feature = "scroll", not(feature = "optimism")))]
            Self::L1Message(tx) => tx.size(),
        }
    }
}

#[cfg(any(test, feature = "reth-codec"))]
impl reth_codecs::Compact for Transaction {
    // Serializes the TxType to the buffer if necessary, returning 2 bits of the type as an
    // identifier instead of the length.
    fn to_compact<B>(&self, buf: &mut B) -> usize
    where
        B: bytes::BufMut + AsMut<[u8]>,
    {
        let identifier = self.tx_type().to_compact(buf);
        match self {
            Self::Legacy(tx) => {
                tx.to_compact(buf);
            }
            Self::Eip2930(tx) => {
                tx.to_compact(buf);
            }
            Self::Eip1559(tx) => {
                tx.to_compact(buf);
            }
            Self::Eip4844(tx) => {
                tx.to_compact(buf);
            }
            Self::Eip7702(tx) => {
                tx.to_compact(buf);
            }
            #[cfg(all(feature = "optimism", not(feature = "scroll")))]
            Self::Deposit(tx) => {
                tx.to_compact(buf);
            }
            #[cfg(all(feature = "scroll", not(feature = "optimism")))]
            Self::L1Message(tx) => {
                tx.to_compact(buf);
            }
        }
        identifier
    }

    // For backwards compatibility purposes, only 2 bits of the type are encoded in the identifier
    // parameter. In the case of a [`COMPACT_EXTENDED_IDENTIFIER_FLAG`], the full transaction type
    // is read from the buffer as a single byte.
    //
    // # Panics
    //
    // A panic will be triggered if an identifier larger than 3 is passed from the database. For
    // optimism a identifier with value [`DEPOSIT_TX_TYPE_ID`] is allowed.
    fn from_compact(mut buf: &[u8], identifier: usize) -> (Self, &[u8]) {
        use bytes::Buf;

        match identifier {
            reth_codecs::txtype::COMPACT_IDENTIFIER_LEGACY => {
                let (tx, buf) = TxLegacy::from_compact(buf, buf.len());
                (Self::Legacy(tx), buf)
            }
            reth_codecs::txtype::COMPACT_IDENTIFIER_EIP2930 => {
                let (tx, buf) = TxEip2930::from_compact(buf, buf.len());
                (Self::Eip2930(tx), buf)
            }
            reth_codecs::txtype::COMPACT_IDENTIFIER_EIP1559 => {
                let (tx, buf) = TxEip1559::from_compact(buf, buf.len());
                (Self::Eip1559(tx), buf)
            }
            reth_codecs::txtype::COMPACT_EXTENDED_IDENTIFIER_FLAG => {
                // An identifier of 3 indicates that the transaction type did not fit into
                // the backwards compatible 2 bit identifier, their transaction types are
                // larger than 2 bits (eg. 4844 and Deposit Transactions). In this case,
                // we need to read the concrete transaction type from the buffer by
                // reading the full 8 bits (single byte) and match on this transaction type.
                let identifier = buf.get_u8();
                match identifier {
                    alloy_consensus::constants::EIP4844_TX_TYPE_ID => {
                        let (tx, buf) = TxEip4844::from_compact(buf, buf.len());
                        (Self::Eip4844(tx), buf)
                    }
                    alloy_consensus::constants::EIP7702_TX_TYPE_ID => {
                        let (tx, buf) = TxEip7702::from_compact(buf, buf.len());
                        (Self::Eip7702(tx), buf)
                    }
                    #[cfg(all(feature = "optimism", not(feature = "scroll")))]
                    op_alloy_consensus::DEPOSIT_TX_TYPE_ID => {
                        let (tx, buf) = TxDeposit::from_compact(buf, buf.len());
                        (Self::Deposit(tx), buf)
                    }
                    #[cfg(all(feature = "scroll", not(feature = "optimism")))]
                    reth_scroll_primitives::L1_MESSAGE_TRANSACTION_TYPE => {
                        let (tx, buf) = TxL1Message::from_compact(buf, buf.len());
                        (Self::L1Message(tx), buf)
                    }
                    _ => unreachable!(
                        "Junk data in database: unknown Transaction variant: {identifier}"
                    ),
                }
            }
            _ => unreachable!("Junk data in database: unknown Transaction variant: {identifier}"),
        }
    }
}

impl Default for Transaction {
    fn default() -> Self {
        Self::Legacy(TxLegacy::default())
    }
}

impl alloy_consensus::Transaction for Transaction {
    fn chain_id(&self) -> Option<ChainId> {
        match self {
            Self::Legacy(tx) => tx.chain_id(),
            Self::Eip2930(tx) => tx.chain_id(),
            Self::Eip1559(tx) => tx.chain_id(),
            Self::Eip4844(tx) => tx.chain_id(),
            Self::Eip7702(tx) => tx.chain_id(),
            #[cfg(all(feature = "optimism", not(feature = "scroll")))]
            Self::Deposit(tx) => tx.chain_id(),
            #[cfg(all(feature = "scroll", not(feature = "optimism")))]
            Self::L1Message(tx) => tx.chain_id(),
        }
    }

    fn nonce(&self) -> u64 {
        match self {
            Self::Legacy(tx) => tx.nonce(),
            Self::Eip2930(tx) => tx.nonce(),
            Self::Eip1559(tx) => tx.nonce(),
            Self::Eip4844(tx) => tx.nonce(),
            Self::Eip7702(tx) => tx.nonce(),
            #[cfg(all(feature = "optimism", not(feature = "scroll")))]
            Self::Deposit(tx) => tx.nonce(),
            #[cfg(all(feature = "scroll", not(feature = "optimism")))]
            Self::L1Message(tx) => tx.nonce(),
        }
    }

    fn gas_limit(&self) -> u64 {
        match self {
            Self::Legacy(tx) => tx.gas_limit(),
            Self::Eip2930(tx) => tx.gas_limit(),
            Self::Eip1559(tx) => tx.gas_limit(),
            Self::Eip4844(tx) => tx.gas_limit(),
            Self::Eip7702(tx) => tx.gas_limit(),
            #[cfg(all(feature = "optimism", not(feature = "scroll")))]
            Self::Deposit(tx) => tx.gas_limit(),
            #[cfg(all(feature = "scroll", not(feature = "optimism")))]
            Self::L1Message(tx) => tx.gas_limit(),
        }
    }

    fn gas_price(&self) -> Option<u128> {
        match self {
            Self::Legacy(tx) => tx.gas_price(),
            Self::Eip2930(tx) => tx.gas_price(),
            Self::Eip1559(tx) => tx.gas_price(),
            Self::Eip4844(tx) => tx.gas_price(),
            Self::Eip7702(tx) => tx.gas_price(),
            #[cfg(all(feature = "optimism", not(feature = "scroll")))]
            Self::Deposit(tx) => tx.gas_price(),
            #[cfg(all(feature = "scroll", not(feature = "optimism")))]
            Self::L1Message(tx) => tx.gas_price(),
        }
    }

    fn max_fee_per_gas(&self) -> u128 {
        match self {
            Self::Legacy(tx) => tx.max_fee_per_gas(),
            Self::Eip2930(tx) => tx.max_fee_per_gas(),
            Self::Eip1559(tx) => tx.max_fee_per_gas(),
            Self::Eip4844(tx) => tx.max_fee_per_gas(),
            Self::Eip7702(tx) => tx.max_fee_per_gas(),
            #[cfg(all(feature = "optimism", not(feature = "scroll")))]
            Self::Deposit(tx) => tx.max_fee_per_gas(),
            #[cfg(all(feature = "scroll", not(feature = "optimism")))]
            Self::L1Message(tx) => tx.max_fee_per_gas(),
        }
    }

    fn max_priority_fee_per_gas(&self) -> Option<u128> {
        match self {
            Self::Legacy(tx) => tx.max_priority_fee_per_gas(),
            Self::Eip2930(tx) => tx.max_priority_fee_per_gas(),
            Self::Eip1559(tx) => tx.max_priority_fee_per_gas(),
            Self::Eip4844(tx) => tx.max_priority_fee_per_gas(),
            Self::Eip7702(tx) => tx.max_priority_fee_per_gas(),
            #[cfg(all(feature = "optimism", not(feature = "scroll")))]
            Self::Deposit(tx) => tx.max_priority_fee_per_gas(),
            #[cfg(all(feature = "scroll", not(feature = "optimism")))]
            Self::L1Message(tx) => tx.max_priority_fee_per_gas(),
        }
    }

    fn max_fee_per_blob_gas(&self) -> Option<u128> {
        match self {
            Self::Legacy(tx) => tx.max_fee_per_blob_gas(),
            Self::Eip2930(tx) => tx.max_fee_per_blob_gas(),
            Self::Eip1559(tx) => tx.max_fee_per_blob_gas(),
            Self::Eip4844(tx) => tx.max_fee_per_blob_gas(),
            Self::Eip7702(tx) => tx.max_fee_per_blob_gas(),
            #[cfg(all(feature = "optimism", not(feature = "scroll")))]
            Self::Deposit(tx) => tx.max_fee_per_blob_gas(),
            #[cfg(all(feature = "scroll", not(feature = "optimism")))]
            Self::L1Message(tx) => tx.max_fee_per_blob_gas(),
        }
    }

    fn priority_fee_or_price(&self) -> u128 {
        match self {
            Self::Legacy(tx) => tx.priority_fee_or_price(),
            Self::Eip2930(tx) => tx.priority_fee_or_price(),
            Self::Eip1559(tx) => tx.priority_fee_or_price(),
            Self::Eip4844(tx) => tx.priority_fee_or_price(),
            Self::Eip7702(tx) => tx.priority_fee_or_price(),
            #[cfg(all(feature = "optimism", not(feature = "scroll")))]
            Self::Deposit(tx) => tx.priority_fee_or_price(),
            #[cfg(all(feature = "scroll", not(feature = "optimism")))]
            Self::L1Message(tx) => tx.priority_fee_or_price(),
        }
    }

    fn effective_gas_price(&self, base_fee: Option<u64>) -> u128 {
        match self {
            Self::Legacy(tx) => tx.effective_gas_price(base_fee),
            Self::Eip2930(tx) => tx.effective_gas_price(base_fee),
            Self::Eip1559(tx) => tx.effective_gas_price(base_fee),
            Self::Eip4844(tx) => tx.effective_gas_price(base_fee),
            Self::Eip7702(tx) => tx.effective_gas_price(base_fee),
            #[cfg(all(feature = "optimism", not(feature = "scroll")))]
            Self::Deposit(tx) => tx.effective_gas_price(base_fee),
            #[cfg(all(feature = "scroll", not(feature = "optimism")))]
            Self::L1Message(tx) => tx.effective_gas_price(base_fee),
        }
    }

    fn is_dynamic_fee(&self) -> bool {
        match self {
            Self::Legacy(_) | Self::Eip2930(_) => false,
            Self::Eip1559(_) | Self::Eip4844(_) | Self::Eip7702(_) => true,
            #[cfg(all(feature = "optimism", not(feature = "scroll")))]
            Self::Deposit(_) => false,
            #[cfg(all(feature = "scroll", not(feature = "optimism")))]
            Self::L1Message(tx) => tx.is_dynamic_fee(),
        }
    }

    fn kind(&self) -> TxKind {
        match self {
            Self::Legacy(tx) => tx.kind(),
            Self::Eip2930(tx) => tx.kind(),
            Self::Eip1559(tx) => tx.kind(),
            Self::Eip4844(tx) => tx.kind(),
            Self::Eip7702(tx) => tx.kind(),
            #[cfg(all(feature = "optimism", not(feature = "scroll")))]
            Self::Deposit(tx) => tx.kind(),
            #[cfg(all(feature = "scroll", not(feature = "optimism")))]
            Self::L1Message(tx) => tx.kind(),
        }
    }

    fn value(&self) -> U256 {
        match self {
            Self::Legacy(tx) => tx.value(),
            Self::Eip2930(tx) => tx.value(),
            Self::Eip1559(tx) => tx.value(),
            Self::Eip4844(tx) => tx.value(),
            Self::Eip7702(tx) => tx.value(),
            #[cfg(all(feature = "optimism", not(feature = "scroll")))]
            Self::Deposit(tx) => tx.value(),
            #[cfg(all(feature = "scroll", not(feature = "optimism")))]
            Self::L1Message(tx) => tx.value(),
        }
    }

    fn input(&self) -> &Bytes {
        match self {
            Self::Legacy(tx) => tx.input(),
            Self::Eip2930(tx) => tx.input(),
            Self::Eip1559(tx) => tx.input(),
            Self::Eip4844(tx) => tx.input(),
            Self::Eip7702(tx) => tx.input(),
            #[cfg(all(feature = "optimism", not(feature = "scroll")))]
            Self::Deposit(tx) => tx.input(),
            #[cfg(all(feature = "scroll", not(feature = "optimism")))]
            Self::L1Message(tx) => tx.input(),
        }
    }

    fn ty(&self) -> u8 {
        match self {
            Self::Legacy(tx) => tx.ty(),
            Self::Eip2930(tx) => tx.ty(),
            Self::Eip1559(tx) => tx.ty(),
            Self::Eip4844(tx) => tx.ty(),
            Self::Eip7702(tx) => tx.ty(),
            #[cfg(all(feature = "optimism", not(feature = "scroll")))]
            Self::Deposit(tx) => tx.ty(),
            #[cfg(all(feature = "scroll", not(feature = "optimism")))]
            Self::L1Message(tx) => tx.ty(),
        }
    }

    fn access_list(&self) -> Option<&AccessList> {
        match self {
            Self::Legacy(tx) => tx.access_list(),
            Self::Eip2930(tx) => tx.access_list(),
            Self::Eip1559(tx) => tx.access_list(),
            Self::Eip4844(tx) => tx.access_list(),
            Self::Eip7702(tx) => tx.access_list(),
            #[cfg(all(feature = "optimism", not(feature = "scroll")))]
            Self::Deposit(tx) => tx.access_list(),
            #[cfg(all(feature = "scroll", not(feature = "optimism")))]
            Self::L1Message(tx) => tx.access_list(),
        }
    }

    fn blob_versioned_hashes(&self) -> Option<&[B256]> {
        match self {
            Self::Legacy(tx) => tx.blob_versioned_hashes(),
            Self::Eip2930(tx) => tx.blob_versioned_hashes(),
            Self::Eip1559(tx) => tx.blob_versioned_hashes(),
            Self::Eip4844(tx) => tx.blob_versioned_hashes(),
            Self::Eip7702(tx) => tx.blob_versioned_hashes(),
            #[cfg(all(feature = "optimism", not(feature = "scroll")))]
            Self::Deposit(tx) => tx.blob_versioned_hashes(),
            #[cfg(all(feature = "scroll", not(feature = "optimism")))]
            Self::L1Message(tx) => tx.blob_versioned_hashes(),
        }
    }

    fn authorization_list(&self) -> Option<&[SignedAuthorization]> {
        match self {
            Self::Legacy(tx) => tx.authorization_list(),
            Self::Eip2930(tx) => tx.authorization_list(),
            Self::Eip1559(tx) => tx.authorization_list(),
            Self::Eip4844(tx) => tx.authorization_list(),
            Self::Eip7702(tx) => tx.authorization_list(),
            #[cfg(all(feature = "optimism", not(feature = "scroll")))]
            Self::Deposit(tx) => tx.authorization_list(),
            #[cfg(all(feature = "scroll", not(feature = "optimism")))]
            Self::L1Message(tx) => tx.authorization_list(),
        }
    }
}

impl From<TxEip4844Variant> for Transaction {
    fn from(value: TxEip4844Variant) -> Self {
        match value {
            TxEip4844Variant::TxEip4844(tx) => tx.into(),
            TxEip4844Variant::TxEip4844WithSidecar(tx) => tx.tx.into(),
        }
    }
}

impl From<TypedTransaction> for Transaction {
    fn from(value: TypedTransaction) -> Self {
        match value {
            TypedTransaction::Legacy(tx) => tx.into(),
            TypedTransaction::Eip2930(tx) => tx.into(),
            TypedTransaction::Eip1559(tx) => tx.into(),
            TypedTransaction::Eip4844(tx) => tx.into(),
            TypedTransaction::Eip7702(tx) => tx.into(),
        }
    }
}

/// Signed transaction without its Hash. Used type for inserting into the DB.
///
/// This can by converted to [`TransactionSigned`] by calling [`TransactionSignedNoHash::hash`].
#[derive(Debug, Clone, PartialEq, Eq, Hash, AsRef, Deref, Serialize, Deserialize)]
#[cfg_attr(any(test, feature = "reth-codec"), reth_codecs::add_arbitrary_tests(compact))]
pub struct TransactionSignedNoHash {
    /// The transaction signature values
    pub signature: Signature,
    /// Raw transaction info
    #[deref]
    #[as_ref]
    pub transaction: Transaction,
}

impl TransactionSignedNoHash {
    /// Calculates the transaction hash. If used more than once, it's better to convert it to
    /// [`TransactionSigned`] first.
    pub fn hash(&self) -> B256 {
        // pre-allocate buffer for the transaction
        let mut buf = Vec::with_capacity(128 + self.transaction.input().len());
        self.transaction.eip2718_encode(&self.signature, &mut buf);
        keccak256(&buf)
    }

    /// Recover signer from signature and hash.
    ///
    /// Returns `None` if the transaction's signature is invalid, see also [`Self::recover_signer`].
    pub fn recover_signer(&self) -> Option<Address> {
        // Optimism's Deposit transaction does not have a signature. Directly return the
        // `from` address.
        #[cfg(all(feature = "optimism", not(feature = "scroll")))]
        if let Transaction::Deposit(TxDeposit { from, .. }) = self.transaction {
            return Some(from)
        }
        // Scroll L1 messages don't have a signature.
        #[cfg(all(feature = "scroll", not(feature = "optimism")))]
        if let Transaction::L1Message(TxL1Message { sender, .. }) = self.transaction {
            return Some(sender)
        }

        let signature_hash = self.signature_hash();
        recover_signer(&self.signature, signature_hash)
    }

    /// Recover signer from signature and hash _without ensuring that the signature has a low `s`
    /// value_.
    ///
    /// Reuses a given buffer to avoid numerous reallocations when recovering batches. **Clears the
    /// buffer before use.**
    ///
    /// Returns `None` if the transaction's signature is invalid, see also
    /// [`recover_signer_unchecked`].
    ///
    /// # Optimism
    ///
    /// For optimism this will return [`Address::ZERO`] if the Signature is empty, this is because pre bedrock (on OP mainnet), relay messages to the L2 Cross Domain Messenger were sent as legacy transactions from the zero address with an empty signature, e.g.: <https://optimistic.etherscan.io/tx/0x1bb352ff9215efe5a4c102f45d730bae323c3288d2636672eb61543ddd47abad>
    /// This makes it possible to import pre bedrock transactions via the sender recovery stage.
    pub fn encode_and_recover_unchecked(&self, buffer: &mut Vec<u8>) -> Option<Address> {
        buffer.clear();
        self.transaction.encode_for_signing(buffer);

        // Optimism's Deposit transaction does not have a signature. Directly return the
        // `from` address.
        #[cfg(all(feature = "optimism", not(feature = "scroll")))]
        {
            if let Transaction::Deposit(TxDeposit { from, .. }) = self.transaction {
                return Some(from)
            }

            // pre bedrock system transactions were sent from the zero address as legacy
            // transactions with an empty signature
            //
            // NOTE: this is very hacky and only relevant for op-mainnet pre bedrock
            if self.is_legacy() && self.signature == TxDeposit::signature() {
                return Some(Address::ZERO)
            }
        }
        #[cfg(all(feature = "scroll", not(feature = "optimism")))]
        if let Transaction::L1Message(TxL1Message { sender, .. }) = self.transaction {
            return Some(sender)
        }

        recover_signer_unchecked(&self.signature, keccak256(buffer))
    }

    /// Converts into a transaction type with its hash: [`TransactionSigned`].
    ///
    /// Note: This will recalculate the hash of the transaction.
    #[inline]
    pub fn with_hash(self) -> TransactionSigned {
        let Self { signature, transaction } = self;
        TransactionSigned::new_unhashed(transaction, signature)
    }

    /// Recovers a list of signers from a transaction list iterator
    ///
    /// Returns `None`, if some transaction's signature is invalid, see also
    /// [`Self::recover_signer`].
    pub fn recover_signers<'a, T>(txes: T, num_txes: usize) -> Option<Vec<Address>>
    where
        T: IntoParallelIterator<Item = &'a Self> + IntoIterator<Item = &'a Self> + Send,
    {
        if num_txes < *PARALLEL_SENDER_RECOVERY_THRESHOLD {
            txes.into_iter().map(|tx| tx.recover_signer()).collect()
        } else {
            txes.into_par_iter().map(|tx| tx.recover_signer()).collect()
        }
    }
}

impl Default for TransactionSignedNoHash {
    fn default() -> Self {
        Self { signature: Signature::test_signature(), transaction: Default::default() }
    }
}

#[cfg(any(test, feature = "arbitrary"))]
impl<'a> arbitrary::Arbitrary<'a> for TransactionSignedNoHash {
    fn arbitrary(u: &mut arbitrary::Unstructured<'a>) -> arbitrary::Result<Self> {
        let tx_signed = TransactionSigned::arbitrary(u)?;

        Ok(Self { signature: tx_signed.signature, transaction: tx_signed.transaction })
    }
}

#[cfg(any(test, feature = "reth-codec"))]
impl reth_codecs::Compact for TransactionSignedNoHash {
    fn to_compact<B>(&self, buf: &mut B) -> usize
    where
        B: bytes::BufMut + AsMut<[u8]>,
    {
        let start = buf.as_mut().len();

        // Placeholder for bitflags.
        // The first byte uses 4 bits as flags: IsCompressed[1bit], TxType[2bits], Signature[1bit]
        buf.put_u8(0);

        let sig_bit = self.signature.to_compact(buf) as u8;
        let zstd_bit = self.transaction.input().len() >= 32;

        let tx_bits = if zstd_bit {
            let mut tmp = Vec::with_capacity(256);
            if cfg!(feature = "std") {
                crate::compression::TRANSACTION_COMPRESSOR.with(|compressor| {
                    let mut compressor = compressor.borrow_mut();
                    let tx_bits = self.transaction.to_compact(&mut tmp);
                    buf.put_slice(&compressor.compress(&tmp).expect("Failed to compress"));
                    tx_bits as u8
                })
            } else {
                let mut compressor = crate::compression::create_tx_compressor();
                let tx_bits = self.transaction.to_compact(&mut tmp);
                buf.put_slice(&compressor.compress(&tmp).expect("Failed to compress"));
                tx_bits as u8
            }
        } else {
            self.transaction.to_compact(buf) as u8
        };

        // Replace bitflags with the actual values
        buf.as_mut()[start] = sig_bit | (tx_bits << 1) | ((zstd_bit as u8) << 3);

        buf.as_mut().len() - start
    }

    fn from_compact(mut buf: &[u8], _len: usize) -> (Self, &[u8]) {
        use bytes::Buf;

        // The first byte uses 4 bits as flags: IsCompressed[1], TxType[2], Signature[1]
        let bitflags = buf.get_u8() as usize;

        let sig_bit = bitflags & 1;
        let (signature, buf) = Signature::from_compact(buf, sig_bit);

        let zstd_bit = bitflags >> 3;
        let (transaction, buf) = if zstd_bit != 0 {
            if cfg!(feature = "std") {
                crate::compression::TRANSACTION_DECOMPRESSOR.with(|decompressor| {
                    let mut decompressor = decompressor.borrow_mut();

                    // TODO: enforce that zstd is only present at a "top" level type

                    let transaction_type = (bitflags & 0b110) >> 1;
                    let (transaction, _) =
                        Transaction::from_compact(decompressor.decompress(buf), transaction_type);

                    (transaction, buf)
                })
            } else {
                let mut decompressor = crate::compression::create_tx_decompressor();
                let transaction_type = (bitflags & 0b110) >> 1;
                let (transaction, _) =
                    Transaction::from_compact(decompressor.decompress(buf), transaction_type);

                (transaction, buf)
            }
        } else {
            let transaction_type = bitflags >> 1;
            Transaction::from_compact(buf, transaction_type)
        };

        (Self { signature, transaction }, buf)
    }
}

#[cfg(any(test, feature = "reth-codec"))]
impl reth_codecs::Compact for TransactionSigned {
    fn to_compact<B>(&self, buf: &mut B) -> usize
    where
        B: bytes::BufMut + AsMut<[u8]>,
    {
        let tx: TransactionSignedNoHash = self.clone().into();
        tx.to_compact(buf)
    }

    fn from_compact(buf: &[u8], len: usize) -> (Self, &[u8]) {
        let (tx, buf) = TransactionSignedNoHash::from_compact(buf, len);
        (tx.into(), buf)
    }
}

impl From<TransactionSignedNoHash> for TransactionSigned {
    fn from(tx: TransactionSignedNoHash) -> Self {
        tx.with_hash()
    }
}

impl From<TransactionSigned> for TransactionSignedNoHash {
    fn from(tx: TransactionSigned) -> Self {
        Self { signature: tx.signature, transaction: tx.transaction }
    }
}

/// Signed transaction.
#[cfg_attr(any(test, feature = "reth-codec"), reth_codecs::add_arbitrary_tests(rlp))]
#[derive(Debug, Clone, Eq, AsRef, Deref, Serialize, Deserialize)]
pub struct TransactionSigned {
    /// Transaction hash
    #[serde(skip)]
    pub hash: OnceLock<TxHash>,
    /// The transaction signature values
    pub signature: Signature,
    /// Raw transaction info
    #[deref]
    #[as_ref]
    pub transaction: Transaction,
}

impl Default for TransactionSigned {
    fn default() -> Self {
        Self {
            hash: Default::default(),
            signature: Signature::test_signature(),
            transaction: Default::default(),
        }
    }
}

impl AsRef<Self> for TransactionSigned {
    fn as_ref(&self) -> &Self {
        self
    }
}

impl Hash for TransactionSigned {
    fn hash<H: Hasher>(&self, state: &mut H) {
        self.signature.hash(state);
        self.transaction.hash(state);
    }
}

impl PartialEq for TransactionSigned {
    fn eq(&self, other: &Self) -> bool {
        self.signature == other.signature &&
            self.transaction == other.transaction &&
            self.tx_hash() == other.tx_hash()
    }
}

// === impl TransactionSigned ===

impl TransactionSigned {
    /// Creates a new signed transaction from the given parts.
    pub fn new(transaction: Transaction, signature: Signature, hash: B256) -> Self {
        Self { hash: hash.into(), signature, transaction }
    }

    /// Creates a new signed transaction from the given transaction and signature without the hash.
    ///
    /// Note: this only calculates the hash on the first [`TransactionSigned::hash`] call.
    pub fn new_unhashed(transaction: Transaction, signature: Signature) -> Self {
        Self { hash: Default::default(), signature, transaction }
    }

    /// Transaction
    pub const fn transaction(&self) -> &Transaction {
        &self.transaction
    }

    /// Transaction hash. Used to identify transaction.
    pub fn hash(&self) -> TxHash {
<<<<<<< HEAD
        *self.hash_ref()
    }

    /// Reference to transaction hash. Used to identify transaction.
    pub fn hash_ref(&self) -> &TxHash {
        self.hash.get_or_init(|| self.recalculate_hash())
    }

    /// Recover signer from signature and hash.
    ///
    /// Returns `None` if the transaction's signature is invalid following [EIP-2](https://eips.ethereum.org/EIPS/eip-2), see also [`recover_signer`].
    ///
    /// Note:
    ///
    /// This can fail for some early ethereum mainnet transactions pre EIP-2, use
    /// [`Self::recover_signer_unchecked`] if you want to recover the signer without ensuring that
    /// the signature has a low `s` value.
    pub fn recover_signer(&self) -> Option<Address> {
        // Optimism's Deposit transaction does not have a signature. Directly return the
        // `from` address.
        #[cfg(all(feature = "optimism", not(feature = "scroll")))]
        if let Transaction::Deposit(TxDeposit { from, .. }) = self.transaction {
            return Some(from)
        }
        #[cfg(all(feature = "scroll", not(feature = "optimism")))]
        if let Transaction::L1Message(TxL1Message { sender, .. }) = self.transaction {
            return Some(sender)
        }
        let signature_hash = self.signature_hash();
        recover_signer(&self.signature, signature_hash)
    }

    /// Recover signer from signature and hash _without ensuring that the signature has a low `s`
    /// value_.
    ///
    /// Returns `None` if the transaction's signature is invalid, see also
    /// [`recover_signer_unchecked`].
    pub fn recover_signer_unchecked(&self) -> Option<Address> {
        // Optimism's Deposit transaction does not have a signature. Directly return the
        // `from` address.
        #[cfg(all(feature = "optimism", not(feature = "scroll")))]
        if let Transaction::Deposit(TxDeposit { from, .. }) = self.transaction {
            return Some(from)
        }
        #[cfg(all(feature = "scroll", not(feature = "optimism")))]
        if let Transaction::L1Message(TxL1Message { sender, .. }) = self.transaction {
            return Some(sender)
        }
        let signature_hash = self.signature_hash();
        recover_signer_unchecked(&self.signature, signature_hash)
=======
        *self.tx_hash()
>>>>>>> 3f9816e1
    }

    /// Recovers a list of signers from a transaction list iterator.
    ///
    /// Returns `None`, if some transaction's signature is invalid, see also
    /// [`Self::recover_signer`].
    pub fn recover_signers<'a, T>(txes: T, num_txes: usize) -> Option<Vec<Address>>
    where
        T: IntoParallelIterator<Item = &'a Self> + IntoIterator<Item = &'a Self> + Send,
    {
        if num_txes < *PARALLEL_SENDER_RECOVERY_THRESHOLD {
            txes.into_iter().map(|tx| tx.recover_signer()).collect()
        } else {
            txes.into_par_iter().map(|tx| tx.recover_signer()).collect()
        }
    }

    /// Recovers a list of signers from a transaction list iterator _without ensuring that the
    /// signature has a low `s` value_.
    ///
    /// Returns `None`, if some transaction's signature is invalid, see also
    /// [`Self::recover_signer_unchecked`].
    pub fn recover_signers_unchecked<'a, T>(txes: T, num_txes: usize) -> Option<Vec<Address>>
    where
        T: IntoParallelIterator<Item = &'a Self> + IntoIterator<Item = &'a Self>,
    {
        if num_txes < *PARALLEL_SENDER_RECOVERY_THRESHOLD {
            txes.into_iter().map(|tx| tx.recover_signer_unchecked()).collect()
        } else {
            txes.into_par_iter().map(|tx| tx.recover_signer_unchecked()).collect()
        }
    }

    /// Returns the [`TransactionSignedEcRecovered`] transaction with the given sender.
    #[inline]
    pub const fn with_signer(self, signer: Address) -> TransactionSignedEcRecovered {
        TransactionSignedEcRecovered::from_signed_transaction(self, signer)
    }

    /// Consumes the type, recover signer and return [`TransactionSignedEcRecovered`]
    ///
    /// Returns `None` if the transaction's signature is invalid, see also [`Self::recover_signer`].
    pub fn into_ecrecovered(self) -> Option<TransactionSignedEcRecovered> {
        let signer = self.recover_signer()?;
        Some(TransactionSignedEcRecovered { signed_transaction: self, signer })
    }

    /// Consumes the type, recover signer and return [`TransactionSignedEcRecovered`] _without
    /// ensuring that the signature has a low `s` value_ (EIP-2).
    ///
    /// Returns `None` if the transaction's signature is invalid, see also
    /// [`Self::recover_signer_unchecked`].
    pub fn into_ecrecovered_unchecked(self) -> Option<TransactionSignedEcRecovered> {
        let signer = self.recover_signer_unchecked()?;
        Some(TransactionSignedEcRecovered { signed_transaction: self, signer })
    }

    /// Tries to recover signer and return [`TransactionSignedEcRecovered`] by cloning the type.
    pub fn try_ecrecovered(&self) -> Option<TransactionSignedEcRecovered> {
        let signer = self.recover_signer()?;
        Some(TransactionSignedEcRecovered { signed_transaction: self.clone(), signer })
    }

    /// Tries to recover signer and return [`TransactionSignedEcRecovered`].
    ///
    /// Returns `Err(Self)` if the transaction's signature is invalid, see also
    /// [`Self::recover_signer`].
    pub fn try_into_ecrecovered(self) -> Result<TransactionSignedEcRecovered, Self> {
        match self.recover_signer() {
            None => Err(self),
            Some(signer) => Ok(TransactionSignedEcRecovered { signed_transaction: self, signer }),
        }
    }

    /// Tries to recover signer and return [`TransactionSignedEcRecovered`]. _without ensuring that
    /// the signature has a low `s` value_ (EIP-2).
    ///
    /// Returns `Err(Self)` if the transaction's signature is invalid, see also
    /// [`Self::recover_signer_unchecked`].
    pub fn try_into_ecrecovered_unchecked(self) -> Result<TransactionSignedEcRecovered, Self> {
        match self.recover_signer_unchecked() {
            None => Err(self),
            Some(signer) => Ok(TransactionSignedEcRecovered { signed_transaction: self, signer }),
        }
    }

    /// Calculate transaction hash, eip2728 transaction does not contain rlp header and start with
    /// tx type.
    pub fn recalculate_hash(&self) -> B256 {
        keccak256(self.encoded_2718())
    }

    /// Splits the transaction into parts.
    pub fn into_parts(self) -> (Transaction, Signature, B256) {
        let hash = self.hash();
        (self.transaction, self.signature, hash)
    }

    /// Decodes legacy transaction from the data buffer into a tuple.
    ///
    /// This expects `rlp(legacy_tx)`
    ///
    /// Refer to the docs for [`Self::decode_rlp_legacy_transaction`] for details on the exact
    /// format expected.
    pub(crate) fn decode_rlp_legacy_transaction_tuple(
        data: &mut &[u8],
    ) -> alloy_rlp::Result<(TxLegacy, TxHash, Signature)> {
        // keep this around, so we can use it to calculate the hash
        let original_encoding = *data;

        let header = Header::decode(data)?;
        let remaining_len = data.len();

        let transaction_payload_len = header.payload_length;

        if transaction_payload_len > remaining_len {
            return Err(RlpError::InputTooShort)
        }

        let mut transaction = TxLegacy {
            nonce: Decodable::decode(data)?,
            gas_price: Decodable::decode(data)?,
            gas_limit: Decodable::decode(data)?,
            to: Decodable::decode(data)?,
            value: Decodable::decode(data)?,
            input: Decodable::decode(data)?,
            chain_id: None,
        };
        let (signature, extracted_id) = decode_with_eip155_chain_id(data)?;
        transaction.chain_id = extracted_id;

        // check the new length, compared to the original length and the header length
        let decoded = remaining_len - data.len();
        if decoded != transaction_payload_len {
            return Err(RlpError::UnexpectedLength)
        }

        let tx_length = header.payload_length + header.length();
        let hash = keccak256(&original_encoding[..tx_length]);
        Ok((transaction, hash, signature))
    }

    /// Decodes legacy transaction from the data buffer.
    ///
    /// This should be used _only_ be used in general transaction decoding methods, which have
    /// already ensured that the input is a legacy transaction with the following format:
    /// `rlp(legacy_tx)`
    ///
    /// Legacy transactions are encoded as lists, so the input should start with a RLP list header.
    ///
    /// This expects `rlp(legacy_tx)`
    // TODO: make buf advancement semantics consistent with `decode_enveloped_typed_transaction`,
    // so decoding methods do not need to manually advance the buffer
    pub fn decode_rlp_legacy_transaction(data: &mut &[u8]) -> alloy_rlp::Result<Self> {
        let (transaction, hash, signature) = Self::decode_rlp_legacy_transaction_tuple(data)?;
        let signed =
            Self { transaction: Transaction::Legacy(transaction), hash: hash.into(), signature };
        Ok(signed)
    }
}

impl SignedTransaction for TransactionSigned {
    type Type = TxType;

    fn tx_hash(&self) -> &TxHash {
        self.hash.get_or_init(|| self.recalculate_hash())
    }

    fn signature(&self) -> &Signature {
        &self.signature
    }

    fn recover_signer(&self) -> Option<Address> {
        // Optimism's Deposit transaction does not have a signature. Directly return the
        // `from` address.
        #[cfg(feature = "optimism")]
        if let Transaction::Deposit(TxDeposit { from, .. }) = self.transaction {
            return Some(from)
        }
        let signature_hash = self.signature_hash();
        recover_signer(&self.signature, signature_hash)
    }

    fn recover_signer_unchecked(&self) -> Option<Address> {
        // Optimism's Deposit transaction does not have a signature. Directly return the
        // `from` address.
        #[cfg(feature = "optimism")]
        if let Transaction::Deposit(TxDeposit { from, .. }) = self.transaction {
            return Some(from)
        }
        let signature_hash = self.signature_hash();
        recover_signer_unchecked(&self.signature, signature_hash)
    }
}

impl reth_primitives_traits::FillTxEnv for TransactionSigned {
    fn fill_tx_env(&self, tx_env: &mut TxEnv, sender: Address) {
        tx_env.caller = sender;
        match self.as_ref() {
            Transaction::Legacy(tx) => {
                tx_env.gas_limit = tx.gas_limit;
                tx_env.gas_price = U256::from(tx.gas_price);
                tx_env.gas_priority_fee = None;
                tx_env.transact_to = tx.to;
                tx_env.value = tx.value;
                tx_env.data = tx.input.clone();
                tx_env.chain_id = tx.chain_id;
                tx_env.nonce = Some(tx.nonce);
                tx_env.access_list.clear();
                tx_env.blob_hashes.clear();
                tx_env.max_fee_per_blob_gas.take();
                tx_env.authorization_list = None;
            }
            Transaction::Eip2930(tx) => {
                tx_env.gas_limit = tx.gas_limit;
                tx_env.gas_price = U256::from(tx.gas_price);
                tx_env.gas_priority_fee = None;
                tx_env.transact_to = tx.to;
                tx_env.value = tx.value;
                tx_env.data = tx.input.clone();
                tx_env.chain_id = Some(tx.chain_id);
                tx_env.nonce = Some(tx.nonce);
                tx_env.access_list.clone_from(&tx.access_list.0);
                tx_env.blob_hashes.clear();
                tx_env.max_fee_per_blob_gas.take();
                tx_env.authorization_list = None;
            }
            Transaction::Eip1559(tx) => {
                tx_env.gas_limit = tx.gas_limit;
                tx_env.gas_price = U256::from(tx.max_fee_per_gas);
                tx_env.gas_priority_fee = Some(U256::from(tx.max_priority_fee_per_gas));
                tx_env.transact_to = tx.to;
                tx_env.value = tx.value;
                tx_env.data = tx.input.clone();
                tx_env.chain_id = Some(tx.chain_id);
                tx_env.nonce = Some(tx.nonce);
                tx_env.access_list.clone_from(&tx.access_list.0);
                tx_env.blob_hashes.clear();
                tx_env.max_fee_per_blob_gas.take();
                tx_env.authorization_list = None;
            }
            Transaction::Eip4844(tx) => {
                tx_env.gas_limit = tx.gas_limit;
                tx_env.gas_price = U256::from(tx.max_fee_per_gas);
                tx_env.gas_priority_fee = Some(U256::from(tx.max_priority_fee_per_gas));
                tx_env.transact_to = TxKind::Call(tx.to);
                tx_env.value = tx.value;
                tx_env.data = tx.input.clone();
                tx_env.chain_id = Some(tx.chain_id);
                tx_env.nonce = Some(tx.nonce);
                tx_env.access_list.clone_from(&tx.access_list.0);
                tx_env.blob_hashes.clone_from(&tx.blob_versioned_hashes);
                tx_env.max_fee_per_blob_gas = Some(U256::from(tx.max_fee_per_blob_gas));
                tx_env.authorization_list = None;
            }
            Transaction::Eip7702(tx) => {
                tx_env.gas_limit = tx.gas_limit;
                tx_env.gas_price = U256::from(tx.max_fee_per_gas);
                tx_env.gas_priority_fee = Some(U256::from(tx.max_priority_fee_per_gas));
                tx_env.transact_to = tx.to.into();
                tx_env.value = tx.value;
                tx_env.data = tx.input.clone();
                tx_env.chain_id = Some(tx.chain_id);
                tx_env.nonce = Some(tx.nonce);
                tx_env.access_list.clone_from(&tx.access_list.0);
                tx_env.blob_hashes.clear();
                tx_env.max_fee_per_blob_gas.take();
                tx_env.authorization_list =
                    Some(AuthorizationList::Signed(tx.authorization_list.clone()));
            }
            #[cfg(all(feature = "optimism", not(feature = "scroll")))]
            Transaction::Deposit(_) => {}
            #[cfg(all(feature = "scroll", not(feature = "optimism")))]
            Transaction::L1Message(_) => {}
        }
    }
}

impl InMemorySize for TransactionSigned {
    /// Calculate a heuristic for the in-memory size of the [`TransactionSigned`].
    #[inline]
    fn size(&self) -> usize {
        self.hash().size() + self.transaction.size() + self.signature().size()
    }
}

impl alloy_consensus::Transaction for TransactionSigned {
    fn chain_id(&self) -> Option<ChainId> {
        self.deref().chain_id()
    }

    fn nonce(&self) -> u64 {
        self.deref().nonce()
    }

    fn gas_limit(&self) -> u64 {
        self.deref().gas_limit()
    }

    fn gas_price(&self) -> Option<u128> {
        self.deref().gas_price()
    }

    fn max_fee_per_gas(&self) -> u128 {
        self.deref().max_fee_per_gas()
    }

    fn max_priority_fee_per_gas(&self) -> Option<u128> {
        self.deref().max_priority_fee_per_gas()
    }

    fn max_fee_per_blob_gas(&self) -> Option<u128> {
        self.deref().max_fee_per_blob_gas()
    }

    fn priority_fee_or_price(&self) -> u128 {
        self.deref().priority_fee_or_price()
    }

    fn effective_gas_price(&self, base_fee: Option<u64>) -> u128 {
        self.deref().effective_gas_price(base_fee)
    }

    fn is_dynamic_fee(&self) -> bool {
        self.deref().is_dynamic_fee()
    }

    fn kind(&self) -> TxKind {
        self.deref().kind()
    }

    fn value(&self) -> U256 {
        self.deref().value()
    }

    fn input(&self) -> &Bytes {
        self.deref().input()
    }

    fn ty(&self) -> u8 {
        self.deref().ty()
    }

    fn access_list(&self) -> Option<&AccessList> {
        self.deref().access_list()
    }

    fn blob_versioned_hashes(&self) -> Option<&[B256]> {
        alloy_consensus::Transaction::blob_versioned_hashes(self.deref())
    }

    fn authorization_list(&self) -> Option<&[SignedAuthorization]> {
        self.deref().authorization_list()
    }
}

impl From<TransactionSignedEcRecovered> for TransactionSigned {
    fn from(recovered: TransactionSignedEcRecovered) -> Self {
        recovered.signed_transaction
    }
}

impl Encodable for TransactionSigned {
    /// This encodes the transaction _with_ the signature, and an rlp header.
    ///
    /// For legacy transactions, it encodes the transaction data:
    /// `rlp(tx-data)`
    ///
    /// For EIP-2718 typed transactions, it encodes the transaction type followed by the rlp of the
    /// transaction:
    /// `rlp(tx-type || rlp(tx-data))`
    fn encode(&self, out: &mut dyn bytes::BufMut) {
        self.network_encode(out);
    }

    fn length(&self) -> usize {
        let mut payload_length = self.encode_2718_len();
        if !self.is_legacy() {
            payload_length += Header { list: false, payload_length }.length();
        }

        payload_length
    }
}

impl Decodable for TransactionSigned {
    /// This `Decodable` implementation only supports decoding rlp encoded transactions as it's used
    /// by p2p.
    ///
    /// The p2p encoding format always includes an RLP header, although the type RLP header depends
    /// on whether or not the transaction is a legacy transaction.
    ///
    /// If the transaction is a legacy transaction, it is just encoded as a RLP list:
    /// `rlp(tx-data)`.
    ///
    /// If the transaction is a typed transaction, it is encoded as a RLP string:
    /// `rlp(tx-type || rlp(tx-data))`
    ///
    /// This can be used for decoding all signed transactions in p2p `BlockBodies` responses.
    ///
    /// This cannot be used for decoding EIP-4844 transactions in p2p `PooledTransactions`, since
    /// the EIP-4844 variant of [`TransactionSigned`] does not include the blob sidecar.
    ///
    /// For a method suitable for decoding pooled transactions, see [`PooledTransactionsElement`].
    ///
    /// CAUTION: Due to a quirk in [`Header::decode`], this method will succeed even if a typed
    /// transaction is encoded in this format, and does not start with a RLP header:
    /// `tx-type || rlp(tx-data)`.
    ///
    /// This is because [`Header::decode`] does not advance the buffer, and returns a length-1
    /// string header if the first byte is less than `0xf7`.
    fn decode(buf: &mut &[u8]) -> alloy_rlp::Result<Self> {
        Self::network_decode(buf).map_err(Into::into)
    }
}

impl Encodable2718 for TransactionSigned {
    fn type_flag(&self) -> Option<u8> {
        match self.transaction.tx_type() {
            TxType::Legacy => None,
            tx_type => Some(tx_type as u8),
        }
    }

    fn encode_2718_len(&self) -> usize {
        match &self.transaction {
            Transaction::Legacy(legacy_tx) => legacy_tx.eip2718_encoded_length(&self.signature),
            Transaction::Eip2930(access_list_tx) => {
                access_list_tx.eip2718_encoded_length(&self.signature)
            }
            Transaction::Eip1559(dynamic_fee_tx) => {
                dynamic_fee_tx.eip2718_encoded_length(&self.signature)
            }
            Transaction::Eip4844(blob_tx) => blob_tx.eip2718_encoded_length(&self.signature),
            Transaction::Eip7702(set_code_tx) => {
                set_code_tx.eip2718_encoded_length(&self.signature)
            }
            #[cfg(all(feature = "optimism", not(feature = "scroll")))]
            Transaction::Deposit(deposit_tx) => deposit_tx.eip2718_encoded_length(),
            #[cfg(all(feature = "scroll", not(feature = "optimism")))]
            Transaction::L1Message(l1_message_tx) => l1_message_tx.eip2718_encoded_length(),
        }
    }

    fn encode_2718(&self, out: &mut dyn alloy_rlp::BufMut) {
        self.transaction.eip2718_encode(&self.signature, out)
    }

    fn trie_hash(&self) -> B256 {
        self.hash()
    }
}

impl Decodable2718 for TransactionSigned {
    fn typed_decode(ty: u8, buf: &mut &[u8]) -> Eip2718Result<Self> {
        match ty.try_into().map_err(|_| Eip2718Error::UnexpectedType(ty))? {
            TxType::Legacy => Err(Eip2718Error::UnexpectedType(0)),
            TxType::Eip2930 => {
                let (tx, signature, hash) = TxEip2930::rlp_decode_signed(buf)?.into_parts();
                Ok(Self { transaction: Transaction::Eip2930(tx), signature, hash: hash.into() })
            }
            TxType::Eip1559 => {
                let (tx, signature, hash) = TxEip1559::rlp_decode_signed(buf)?.into_parts();
                Ok(Self { transaction: Transaction::Eip1559(tx), signature, hash: hash.into() })
            }
            TxType::Eip7702 => {
                let (tx, signature, hash) = TxEip7702::rlp_decode_signed(buf)?.into_parts();
                Ok(Self { transaction: Transaction::Eip7702(tx), signature, hash: hash.into() })
            }
            TxType::Eip4844 => {
                let (tx, signature, hash) = TxEip4844::rlp_decode_signed(buf)?.into_parts();
                Ok(Self { transaction: Transaction::Eip4844(tx), signature, hash: hash.into() })
            }
            #[cfg(all(feature = "optimism", not(feature = "scroll")))]
            TxType::Deposit => Ok(Self::new_unhashed(
                Transaction::Deposit(TxDeposit::rlp_decode(buf)?),
                TxDeposit::signature(),
            )),
            #[cfg(all(feature = "scroll", not(feature = "optimism")))]
            TxType::L1Message => Ok(Self::new_unhashed(
                Transaction::L1Message(TxL1Message::rlp_decode(buf)?),
                TxL1Message::signature(),
            )),
        }
    }

    fn fallback_decode(buf: &mut &[u8]) -> Eip2718Result<Self> {
        Ok(Self::decode_rlp_legacy_transaction(buf)?)
    }
}

macro_rules! impl_from_signed {
    ($($tx:ident),*) => {
        $(
            impl From<Signed<$tx>> for TransactionSigned {
                fn from(value: Signed<$tx>) -> Self {
                    let(tx,sig,hash) = value.into_parts();
                    Self::new(tx.into(), sig, hash)
                }
            }
        )*
    };
}

impl_from_signed!(TxLegacy, TxEip2930, TxEip1559, TxEip7702, TxEip4844, TypedTransaction);

impl From<Signed<Transaction>> for TransactionSigned {
    fn from(value: Signed<Transaction>) -> Self {
        let (tx, sig, hash) = value.into_parts();
        Self::new(tx, sig, hash)
    }
}

impl From<TransactionSigned> for Signed<Transaction> {
    fn from(value: TransactionSigned) -> Self {
        let (tx, sig, hash) = value.into_parts();
        Self::new_unchecked(tx, sig, hash)
    }
}

#[cfg(any(test, feature = "arbitrary"))]
impl<'a> arbitrary::Arbitrary<'a> for TransactionSigned {
    fn arbitrary(u: &mut arbitrary::Unstructured<'a>) -> arbitrary::Result<Self> {
        #[allow(unused_mut)]
        let mut transaction = Transaction::arbitrary(u)?;

        let secp = secp256k1::Secp256k1::new();
        let key_pair = secp256k1::Keypair::new(&secp, &mut rand::thread_rng());
        let signature = crate::sign_message(
            B256::from_slice(&key_pair.secret_bytes()[..]),
            transaction.signature_hash(),
        )
        .unwrap();

        // Both `Some(0)` and `None` values are encoded as empty string byte. This introduces
        // ambiguity in roundtrip tests. Patch the mint value of deposit transaction here, so that
        // it's `None` if zero.
        #[cfg(all(feature = "optimism", not(feature = "scroll")))]
        if let Transaction::Deposit(ref mut tx_deposit) = transaction {
            if tx_deposit.mint == Some(0) {
                tx_deposit.mint = None;
            }
        }

        #[cfg(all(feature = "optimism", not(feature = "scroll")))]
        let signature = if transaction.is_deposit() { TxDeposit::signature() } else { signature };
        #[cfg(all(feature = "scroll", not(feature = "optimism")))]
        let signature =
            if transaction.is_l1_message() { TxL1Message::signature() } else { signature };

        Ok(Self::new_unhashed(transaction, signature))
    }
}

/// Signed transaction with recovered signer.
#[derive(Debug, Clone, PartialEq, Hash, Eq, AsRef, Deref)]
pub struct TransactionSignedEcRecovered<T = TransactionSigned> {
    /// Signer of the transaction
    signer: Address,
    /// Signed transaction
    #[deref]
    #[as_ref]
    signed_transaction: T,
}

// === impl TransactionSignedEcRecovered ===

impl<T> TransactionSignedEcRecovered<T> {
    /// Signer of transaction recovered from signature
    pub const fn signer(&self) -> Address {
        self.signer
    }

    /// Returns a reference to [`TransactionSigned`]
    pub const fn as_signed(&self) -> &T {
        &self.signed_transaction
    }

    /// Transform back to [`TransactionSigned`]
    pub fn into_signed(self) -> T {
        self.signed_transaction
    }

    /// Dissolve Self to its component
    pub fn to_components(self) -> (T, Address) {
        (self.signed_transaction, self.signer)
    }

    /// Create [`TransactionSignedEcRecovered`] from [`TransactionSigned`] and [`Address`] of the
    /// signer.
    #[inline]
    pub const fn from_signed_transaction(signed_transaction: T, signer: Address) -> Self {
        Self { signed_transaction, signer }
    }
}

impl<T: Encodable> Encodable for TransactionSignedEcRecovered<T> {
    /// This encodes the transaction _with_ the signature, and an rlp header.
    ///
    /// Refer to docs for [`TransactionSigned::encode`] for details on the exact format.
    fn encode(&self, out: &mut dyn bytes::BufMut) {
        self.signed_transaction.encode(out)
    }

    fn length(&self) -> usize {
        self.signed_transaction.length()
    }
}

impl<T: SignedTransaction> Decodable for TransactionSignedEcRecovered<T> {
    fn decode(buf: &mut &[u8]) -> alloy_rlp::Result<Self> {
        let signed_transaction = T::decode(buf)?;
        let signer = signed_transaction
            .recover_signer()
            .ok_or(RlpError::Custom("Unable to recover decoded transaction signer."))?;
        Ok(Self { signer, signed_transaction })
    }
}

/// Extension trait for [`SignedTransaction`] to convert it into [`TransactionSignedEcRecovered`].
pub trait SignedTransactionIntoRecoveredExt: SignedTransaction {
    /// Consumes the type, recover signer and return [`TransactionSignedEcRecovered`] _without
    /// ensuring that the signature has a low `s` value_ (EIP-2).
    ///
    /// Returns `None` if the transaction's signature is invalid.
    fn into_ecrecovered_unchecked(self) -> Option<TransactionSignedEcRecovered<Self>> {
        let signer = self.recover_signer_unchecked()?;
        Some(TransactionSignedEcRecovered::from_signed_transaction(self, signer))
    }

    /// Returns the [`TransactionSignedEcRecovered`] transaction with the given sender.
    fn with_signer(self, signer: Address) -> TransactionSignedEcRecovered<Self> {
        TransactionSignedEcRecovered::from_signed_transaction(self, signer)
    }
}

impl<T> SignedTransactionIntoRecoveredExt for T where T: SignedTransaction {}

/// Bincode-compatible transaction type serde implementations.
#[cfg(feature = "serde-bincode-compat")]
pub mod serde_bincode_compat {
    use alloc::borrow::Cow;
    use alloy_consensus::{
        transaction::serde_bincode_compat::{TxEip1559, TxEip2930, TxEip7702, TxLegacy},
        TxEip4844,
    };
    use alloy_primitives::{PrimitiveSignature as Signature, TxHash};
    use serde::{Deserialize, Deserializer, Serialize, Serializer};
    use serde_with::{DeserializeAs, SerializeAs};

    /// Bincode-compatible [`super::Transaction`] serde implementation.
    ///
    /// Intended to use with the [`serde_with::serde_as`] macro in the following way:
    /// ```rust
    /// use reth_primitives::{serde_bincode_compat, Transaction};
    /// use serde::{Deserialize, Serialize};
    /// use serde_with::serde_as;
    ///
    /// #[serde_as]
    /// #[derive(Serialize, Deserialize)]
    /// struct Data {
    ///     #[serde_as(as = "serde_bincode_compat::transaction::Transaction")]
    ///     transaction: Transaction,
    /// }
    /// ```
    #[derive(Debug, Serialize, Deserialize)]
    #[allow(missing_docs)]
    pub enum Transaction<'a> {
        Legacy(TxLegacy<'a>),
        Eip2930(TxEip2930<'a>),
        Eip1559(TxEip1559<'a>),
        Eip4844(Cow<'a, TxEip4844>),
        Eip7702(TxEip7702<'a>),
        #[cfg(all(feature = "optimism", not(feature = "scroll")))]
        Deposit(op_alloy_consensus::serde_bincode_compat::TxDeposit<'a>),
        #[cfg(all(feature = "scroll", not(feature = "optimism")))]
        L1Message(Cow<'a, reth_scroll_primitives::l1_transaction::TxL1Message>),
    }

    impl<'a> From<&'a super::Transaction> for Transaction<'a> {
        fn from(value: &'a super::Transaction) -> Self {
            match value {
                super::Transaction::Legacy(tx) => Self::Legacy(TxLegacy::from(tx)),
                super::Transaction::Eip2930(tx) => Self::Eip2930(TxEip2930::from(tx)),
                super::Transaction::Eip1559(tx) => Self::Eip1559(TxEip1559::from(tx)),
                super::Transaction::Eip4844(tx) => Self::Eip4844(Cow::Borrowed(tx)),
                super::Transaction::Eip7702(tx) => Self::Eip7702(TxEip7702::from(tx)),
                #[cfg(all(feature = "optimism", not(feature = "scroll")))]
                super::Transaction::Deposit(tx) => {
                    Self::Deposit(op_alloy_consensus::serde_bincode_compat::TxDeposit::from(tx))
                }
                #[cfg(all(feature = "scroll", not(feature = "optimism")))]
                super::Transaction::L1Message(tx) => Self::L1Message(Cow::Borrowed(tx)),
            }
        }
    }

    impl<'a> From<Transaction<'a>> for super::Transaction {
        fn from(value: Transaction<'a>) -> Self {
            match value {
                Transaction::Legacy(tx) => Self::Legacy(tx.into()),
                Transaction::Eip2930(tx) => Self::Eip2930(tx.into()),
                Transaction::Eip1559(tx) => Self::Eip1559(tx.into()),
                Transaction::Eip4844(tx) => Self::Eip4844(tx.into_owned()),
                Transaction::Eip7702(tx) => Self::Eip7702(tx.into()),
                #[cfg(all(feature = "optimism", not(feature = "scroll")))]
                Transaction::Deposit(tx) => Self::Deposit(tx.into()),
                #[cfg(all(feature = "scroll", not(feature = "optimism")))]
                Transaction::L1Message(tx) => Self::L1Message(tx.into_owned()),
            }
        }
    }

    impl SerializeAs<super::Transaction> for Transaction<'_> {
        fn serialize_as<S>(source: &super::Transaction, serializer: S) -> Result<S::Ok, S::Error>
        where
            S: Serializer,
        {
            Transaction::from(source).serialize(serializer)
        }
    }

    impl<'de> DeserializeAs<'de, super::Transaction> for Transaction<'de> {
        fn deserialize_as<D>(deserializer: D) -> Result<super::Transaction, D::Error>
        where
            D: Deserializer<'de>,
        {
            Transaction::deserialize(deserializer).map(Into::into)
        }
    }

    /// Bincode-compatible [`super::TransactionSigned`] serde implementation.
    ///
    /// Intended to use with the [`serde_with::serde_as`] macro in the following way:
    /// ```rust
    /// use reth_primitives::{serde_bincode_compat, TransactionSigned};
    /// use serde::{Deserialize, Serialize};
    /// use serde_with::serde_as;
    ///
    /// #[serde_as]
    /// #[derive(Serialize, Deserialize)]
    /// struct Data {
    ///     #[serde_as(as = "serde_bincode_compat::transaction::TransactionSigned")]
    ///     transaction: TransactionSigned,
    /// }
    /// ```
    #[derive(Debug, Serialize, Deserialize)]
    pub struct TransactionSigned<'a> {
        hash: TxHash,
        signature: Signature,
        transaction: Transaction<'a>,
    }

    impl<'a> From<&'a super::TransactionSigned> for TransactionSigned<'a> {
        fn from(value: &'a super::TransactionSigned) -> Self {
            Self {
                hash: value.hash(),
                signature: value.signature,
                transaction: Transaction::from(&value.transaction),
            }
        }
    }

    impl<'a> From<TransactionSigned<'a>> for super::TransactionSigned {
        fn from(value: TransactionSigned<'a>) -> Self {
            Self {
                hash: value.hash.into(),
                signature: value.signature,
                transaction: value.transaction.into(),
            }
        }
    }

    impl SerializeAs<super::TransactionSigned> for TransactionSigned<'_> {
        fn serialize_as<S>(
            source: &super::TransactionSigned,
            serializer: S,
        ) -> Result<S::Ok, S::Error>
        where
            S: Serializer,
        {
            TransactionSigned::from(source).serialize(serializer)
        }
    }

    impl<'de> DeserializeAs<'de, super::TransactionSigned> for TransactionSigned<'de> {
        fn deserialize_as<D>(deserializer: D) -> Result<super::TransactionSigned, D::Error>
        where
            D: Deserializer<'de>,
        {
            TransactionSigned::deserialize(deserializer).map(Into::into)
        }
    }

    #[cfg(test)]
    mod tests {
        use super::super::{serde_bincode_compat, Transaction, TransactionSigned};
        use arbitrary::Arbitrary;
        use rand::Rng;
        use reth_testing_utils::generators;
        use serde::{Deserialize, Serialize};
        use serde_with::serde_as;

        #[test]
        fn test_transaction_bincode_roundtrip() {
            #[serde_as]
            #[derive(Debug, PartialEq, Eq, Serialize, Deserialize)]
            struct Data {
                #[serde_as(as = "serde_bincode_compat::Transaction")]
                transaction: Transaction,
            }

            let mut bytes = [0u8; 1024];
            generators::rng().fill(bytes.as_mut_slice());
            let data = Data {
                transaction: Transaction::arbitrary(&mut arbitrary::Unstructured::new(&bytes))
                    .unwrap(),
            };

            let encoded = bincode::serialize(&data).unwrap();
            let decoded: Data = bincode::deserialize(&encoded).unwrap();
            assert_eq!(decoded, data);
        }

        #[test]
        fn test_transaction_signed_bincode_roundtrip() {
            #[serde_as]
            #[derive(Debug, PartialEq, Eq, Serialize, Deserialize)]
            struct Data {
                #[serde_as(as = "serde_bincode_compat::TransactionSigned")]
                transaction: TransactionSigned,
            }

            let mut bytes = [0u8; 1024];
            generators::rng().fill(bytes.as_mut_slice());
            let data = Data {
                transaction: TransactionSigned::arbitrary(&mut arbitrary::Unstructured::new(
                    &bytes,
                ))
                .unwrap(),
            };

            let encoded = bincode::serialize(&data).unwrap();
            let decoded: Data = bincode::deserialize(&encoded).unwrap();
            assert_eq!(decoded, data);
        }
    }
}

/// Recovers a list of signers from a transaction list iterator.
///
/// Returns `None`, if some transaction's signature is invalid
pub fn recover_signers<'a, I, T>(txes: I, num_txes: usize) -> Option<Vec<Address>>
where
    T: SignedTransaction,
    I: IntoParallelIterator<Item = &'a T> + IntoIterator<Item = &'a T> + Send,
{
    if num_txes < *PARALLEL_SENDER_RECOVERY_THRESHOLD {
        txes.into_iter().map(|tx| tx.recover_signer()).collect()
    } else {
        txes.into_par_iter().map(|tx| tx.recover_signer()).collect()
    }
}

/// Recovers a list of signers from a transaction list iterator _without ensuring that the
/// signature has a low `s` value_.
///
/// Returns `None`, if some transaction's signature is invalid.
pub fn recover_signers_unchecked<'a, I, T>(txes: I, num_txes: usize) -> Option<Vec<Address>>
where
    T: SignedTransaction,
    I: IntoParallelIterator<Item = &'a T> + IntoIterator<Item = &'a T> + Send,
{
    if num_txes < *PARALLEL_SENDER_RECOVERY_THRESHOLD {
        txes.into_iter().map(|tx| tx.recover_signer_unchecked()).collect()
    } else {
        txes.into_par_iter().map(|tx| tx.recover_signer_unchecked()).collect()
    }
}

#[cfg(test)]
mod tests {
    use crate::{
        transaction::{TxEip1559, TxKind, TxLegacy},
        Transaction, TransactionSigned, TransactionSignedEcRecovered,
    };
    use alloy_consensus::Transaction as _;
    use alloy_eips::eip2718::{Decodable2718, Encodable2718};
    use alloy_primitives::{
        address, b256, bytes, hex, Address, Bytes, PrimitiveSignature as Signature, B256, U256,
    };
    use alloy_rlp::{Decodable, Encodable, Error as RlpError};
    use reth_chainspec::MIN_TRANSACTION_GAS;
    use reth_codecs::Compact;
    use reth_primitives_traits::SignedTransaction;
    use std::str::FromStr;

    #[test]
    fn test_decode_empty_typed_tx() {
        let input = [0x80u8];
        let res = TransactionSigned::decode(&mut &input[..]).unwrap_err();
        assert_eq!(RlpError::InputTooShort, res);
    }

    #[test]
    fn raw_kind_encoding_sanity() {
        // check the 0x80 encoding for Create
        let mut buf = Vec::new();
        TxKind::Create.encode(&mut buf);
        assert_eq!(buf, vec![0x80]);

        // check decoding
        let buf = [0x80];
        let decoded = TxKind::decode(&mut &buf[..]).unwrap();
        assert_eq!(decoded, TxKind::Create);
    }

    #[test]
    fn test_decode_create_goerli() {
        // test that an example create tx from goerli decodes properly
        let tx_bytes = hex!("b901f202f901ee05228459682f008459682f11830209bf8080b90195608060405234801561001057600080fd5b50610175806100206000396000f3fe608060405234801561001057600080fd5b506004361061002b5760003560e01c80630c49c36c14610030575b600080fd5b61003861004e565b604051610045919061011d565b60405180910390f35b60606020600052600f6020527f68656c6c6f2073746174656d696e64000000000000000000000000000000000060405260406000f35b600081519050919050565b600082825260208201905092915050565b60005b838110156100be5780820151818401526020810190506100a3565b838111156100cd576000848401525b50505050565b6000601f19601f8301169050919050565b60006100ef82610084565b6100f9818561008f565b93506101098185602086016100a0565b610112816100d3565b840191505092915050565b6000602082019050818103600083015261013781846100e4565b90509291505056fea264697066735822122051449585839a4ea5ac23cae4552ef8a96b64ff59d0668f76bfac3796b2bdbb3664736f6c63430008090033c080a0136ebffaa8fc8b9fda9124de9ccb0b1f64e90fbd44251b4c4ac2501e60b104f9a07eb2999eec6d185ef57e91ed099afb0a926c5b536f0155dd67e537c7476e1471");

        let decoded = TransactionSigned::decode(&mut &tx_bytes[..]).unwrap();
        assert_eq!(tx_bytes.len(), decoded.length());
        assert_eq!(tx_bytes, &alloy_rlp::encode(decoded)[..]);
    }

    #[test]
    fn test_decode_recover_mainnet_tx() {
        // random mainnet tx <https://etherscan.io/tx/0x86718885c4b4218c6af87d3d0b0d83e3cc465df2a05c048aa4db9f1a6f9de91f>
        let tx_bytes = hex!("02f872018307910d808507204d2cb1827d0094388c818ca8b9251b393131c08a736a67ccb19297880320d04823e2701c80c001a0cf024f4815304df2867a1a74e9d2707b6abda0337d2d54a4438d453f4160f190a07ac0e6b3bc9395b5b9c8b9e6d77204a236577a5b18467b9175c01de4faa208d9");

        let decoded = TransactionSigned::decode_2718(&mut &tx_bytes[..]).unwrap();
        assert_eq!(
            decoded.recover_signer(),
            Some(Address::from_str("0x95222290DD7278Aa3Ddd389Cc1E1d165CC4BAfe5").unwrap())
        );
    }

    #[test]
    // Test vector from https://sepolia.etherscan.io/tx/0x9a22ccb0029bc8b0ddd073be1a1d923b7ae2b2ea52100bae0db4424f9107e9c0
    // Blobscan: https://sepolia.blobscan.com/tx/0x9a22ccb0029bc8b0ddd073be1a1d923b7ae2b2ea52100bae0db4424f9107e9c0
    fn test_decode_recover_sepolia_4844_tx() {
        use crate::TxType;
        use alloy_primitives::{address, b256};

        // https://sepolia.etherscan.io/getRawTx?tx=0x9a22ccb0029bc8b0ddd073be1a1d923b7ae2b2ea52100bae0db4424f9107e9c0
        let raw_tx = alloy_primitives::hex::decode("0x03f9011d83aa36a7820fa28477359400852e90edd0008252089411e9ca82a3a762b4b5bd264d4173a242e7a770648080c08504a817c800f8a5a0012ec3d6f66766bedb002a190126b3549fce0047de0d4c25cffce0dc1c57921aa00152d8e24762ff22b1cfd9f8c0683786a7ca63ba49973818b3d1e9512cd2cec4a0013b98c6c83e066d5b14af2b85199e3d4fc7d1e778dd53130d180f5077e2d1c7a001148b495d6e859114e670ca54fb6e2657f0cbae5b08063605093a4b3dc9f8f1a0011ac212f13c5dff2b2c6b600a79635103d6f580a4221079951181b25c7e654901a0c8de4cced43169f9aa3d36506363b2d2c44f6c49fc1fd91ea114c86f3757077ea01e11fdd0d1934eda0492606ee0bb80a7bf8f35cc5f86ec60fe5031ba48bfd544").unwrap();
        let decoded = TransactionSigned::decode_2718(&mut raw_tx.as_slice()).unwrap();
        assert_eq!(decoded.tx_type(), TxType::Eip4844);

        let from = decoded.recover_signer();
        assert_eq!(from, Some(address!("A83C816D4f9b2783761a22BA6FADB0eB0606D7B2")));

        let tx = decoded.transaction;

        assert_eq!(tx.to(), Some(address!("11E9CA82A3a762b4B5bd264d4173a242e7a77064")));

        assert_eq!(
            tx.blob_versioned_hashes(),
            Some(
                &[
                    b256!("012ec3d6f66766bedb002a190126b3549fce0047de0d4c25cffce0dc1c57921a"),
                    b256!("0152d8e24762ff22b1cfd9f8c0683786a7ca63ba49973818b3d1e9512cd2cec4"),
                    b256!("013b98c6c83e066d5b14af2b85199e3d4fc7d1e778dd53130d180f5077e2d1c7"),
                    b256!("01148b495d6e859114e670ca54fb6e2657f0cbae5b08063605093a4b3dc9f8f1"),
                    b256!("011ac212f13c5dff2b2c6b600a79635103d6f580a4221079951181b25c7e6549"),
                ][..]
            )
        );
    }

    #[test]
    fn decode_transaction_consumes_buffer() {
        let bytes = &mut &hex!("b87502f872041a8459682f008459682f0d8252089461815774383099e24810ab832a5b2a5425c154d58829a2241af62c000080c001a059e6b67f48fb32e7e570dfb11e042b5ad2e55e3ce3ce9cd989c7e06e07feeafda0016b83f4f980694ed2eee4d10667242b1f40dc406901b34125b008d334d47469")[..];
        let _transaction_res = TransactionSigned::decode(bytes).unwrap();
        assert_eq!(
            bytes.len(),
            0,
            "did not consume all bytes in the buffer, {:?} remaining",
            bytes.len()
        );
    }

    #[test]
    fn decode_multiple_network_txs() {
        let bytes = hex!("f86b02843b9aca00830186a094d3e8763675e4c425df46cc3b5c0f6cbdac39604687038d7ea4c68000802ba00eb96ca19e8a77102767a41fc85a36afd5c61ccb09911cec5d3e86e193d9c5aea03a456401896b1b6055311536bf00a718568c744d8c1f9df59879e8350220ca18");
        let transaction = Transaction::Legacy(TxLegacy {
            chain_id: Some(4u64),
            nonce: 2,
            gas_price: 1000000000,
            gas_limit: 100000,
            to: Address::from_str("d3e8763675e4c425df46cc3b5c0f6cbdac396046").unwrap().into(),
            value: U256::from(1000000000000000u64),
            input: Bytes::default(),
        });
        let signature = Signature::new(
            U256::from_str("0xeb96ca19e8a77102767a41fc85a36afd5c61ccb09911cec5d3e86e193d9c5ae")
                .unwrap(),
            U256::from_str("0x3a456401896b1b6055311536bf00a718568c744d8c1f9df59879e8350220ca18")
                .unwrap(),
            false,
        );
        let hash = b256!("a517b206d2223278f860ea017d3626cacad4f52ff51030dc9a96b432f17f8d34");
        test_decode_and_encode(&bytes, transaction, signature, Some(hash));

        let bytes = hex!("f86b01843b9aca00830186a094d3e8763675e4c425df46cc3b5c0f6cbdac3960468702769bb01b2a00802ba0e24d8bd32ad906d6f8b8d7741e08d1959df021698b19ee232feba15361587d0aa05406ad177223213df262cb66ccbb2f46bfdccfdfbbb5ffdda9e2c02d977631da");
        let transaction = Transaction::Legacy(TxLegacy {
            chain_id: Some(4),
            nonce: 1u64,
            gas_price: 1000000000,
            gas_limit: 100000,
            to: Address::from_slice(&hex!("d3e8763675e4c425df46cc3b5c0f6cbdac396046")[..]).into(),
            value: U256::from(693361000000000u64),
            input: Default::default(),
        });
        let signature = Signature::new(
            U256::from_str("0xe24d8bd32ad906d6f8b8d7741e08d1959df021698b19ee232feba15361587d0a")
                .unwrap(),
            U256::from_str("0x5406ad177223213df262cb66ccbb2f46bfdccfdfbbb5ffdda9e2c02d977631da")
                .unwrap(),
            false,
        );
        test_decode_and_encode(&bytes, transaction, signature, None);

        let bytes = hex!("f86b0384773594008398968094d3e8763675e4c425df46cc3b5c0f6cbdac39604687038d7ea4c68000802ba0ce6834447c0a4193c40382e6c57ae33b241379c5418caac9cdc18d786fd12071a03ca3ae86580e94550d7c071e3a02eadb5a77830947c9225165cf9100901bee88");
        let transaction = Transaction::Legacy(TxLegacy {
            chain_id: Some(4),
            nonce: 3,
            gas_price: 2000000000,
            gas_limit: 10000000,
            to: Address::from_slice(&hex!("d3e8763675e4c425df46cc3b5c0f6cbdac396046")[..]).into(),
            value: U256::from(1000000000000000u64),
            input: Bytes::default(),
        });
        let signature = Signature::new(
            U256::from_str("0xce6834447c0a4193c40382e6c57ae33b241379c5418caac9cdc18d786fd12071")
                .unwrap(),
            U256::from_str("0x3ca3ae86580e94550d7c071e3a02eadb5a77830947c9225165cf9100901bee88")
                .unwrap(),
            false,
        );
        test_decode_and_encode(&bytes, transaction, signature, None);

        let bytes = hex!("b87502f872041a8459682f008459682f0d8252089461815774383099e24810ab832a5b2a5425c154d58829a2241af62c000080c001a059e6b67f48fb32e7e570dfb11e042b5ad2e55e3ce3ce9cd989c7e06e07feeafda0016b83f4f980694ed2eee4d10667242b1f40dc406901b34125b008d334d47469");
        let transaction = Transaction::Eip1559(TxEip1559 {
            chain_id: 4,
            nonce: 26,
            max_priority_fee_per_gas: 1500000000,
            max_fee_per_gas: 1500000013,
            gas_limit: MIN_TRANSACTION_GAS,
            to: Address::from_slice(&hex!("61815774383099e24810ab832a5b2a5425c154d5")[..]).into(),
            value: U256::from(3000000000000000000u64),
            input: Default::default(),
            access_list: Default::default(),
        });
        let signature = Signature::new(
            U256::from_str("0x59e6b67f48fb32e7e570dfb11e042b5ad2e55e3ce3ce9cd989c7e06e07feeafd")
                .unwrap(),
            U256::from_str("0x016b83f4f980694ed2eee4d10667242b1f40dc406901b34125b008d334d47469")
                .unwrap(),
            true,
        );
        test_decode_and_encode(&bytes, transaction, signature, None);

        let bytes = hex!("f8650f84832156008287fb94cf7f9e66af820a19257a2108375b180b0ec491678204d2802ca035b7bfeb9ad9ece2cbafaaf8e202e706b4cfaeb233f46198f00b44d4a566a981a0612638fb29427ca33b9a3be2a0a561beecfe0269655be160d35e72d366a6a860");
        let transaction = Transaction::Legacy(TxLegacy {
            chain_id: Some(4),
            nonce: 15,
            gas_price: 2200000000,
            gas_limit: 34811,
            to: Address::from_slice(&hex!("cf7f9e66af820a19257a2108375b180b0ec49167")[..]).into(),
            value: U256::from(1234),
            input: Bytes::default(),
        });
        let signature = Signature::new(
            U256::from_str("0x35b7bfeb9ad9ece2cbafaaf8e202e706b4cfaeb233f46198f00b44d4a566a981")
                .unwrap(),
            U256::from_str("0x612638fb29427ca33b9a3be2a0a561beecfe0269655be160d35e72d366a6a860")
                .unwrap(),
            true,
        );
        test_decode_and_encode(&bytes, transaction, signature, None);
    }

    fn test_decode_and_encode(
        bytes: &[u8],
        transaction: Transaction,
        signature: Signature,
        hash: Option<B256>,
    ) {
        let expected = TransactionSigned::new_unhashed(transaction, signature);
        if let Some(hash) = hash {
            assert_eq!(hash, expected.hash());
        }
        assert_eq!(bytes.len(), expected.length());

        let decoded = TransactionSigned::decode(&mut &bytes[..]).unwrap();
        assert_eq!(expected, decoded);
        assert_eq!(bytes, &alloy_rlp::encode(expected));
    }

    #[test]
    fn decode_raw_tx_and_recover_signer() {
        use alloy_primitives::hex_literal::hex;
        // transaction is from ropsten

        let hash: B256 =
            hex!("559fb34c4a7f115db26cbf8505389475caaab3df45f5c7a0faa4abfa3835306c").into();
        let signer: Address = hex!("641c5d790f862a58ec7abcfd644c0442e9c201b3").into();
        let raw = hex!("f88b8212b085028fa6ae00830f424094aad593da0c8116ef7d2d594dd6a63241bccfc26c80a48318b64b000000000000000000000000641c5d790f862a58ec7abcfd644c0442e9c201b32aa0a6ef9e170bca5ffb7ac05433b13b7043de667fbb0b4a5e45d3b54fb2d6efcc63a0037ec2c05c3d60c5f5f78244ce0a3859e3a18a36c61efb061b383507d3ce19d2");

        let mut pointer = raw.as_ref();
        let tx = TransactionSigned::decode(&mut pointer).unwrap();
        assert_eq!(tx.hash(), hash, "Expected same hash");
        assert_eq!(tx.recover_signer(), Some(signer), "Recovering signer should pass.");
    }

    #[test]
    fn test_envelop_encode() {
        // random tx: <https://etherscan.io/getRawTx?tx=0x9448608d36e721ef403c53b00546068a6474d6cbab6816c3926de449898e7bce>
        let input = hex!("02f871018302a90f808504890aef60826b6c94ddf4c5025d1a5742cf12f74eec246d4432c295e487e09c3bbcc12b2b80c080a0f21a4eacd0bf8fea9c5105c543be5a1d8c796516875710fafafdf16d16d8ee23a001280915021bb446d1973501a67f93d2b38894a514b976e7b46dc2fe54598d76");
        let decoded = TransactionSigned::decode(&mut &input[..]).unwrap();

        let encoded = decoded.encoded_2718();
        assert_eq!(encoded[..], input);
    }

    #[test]
    fn test_envelop_decode() {
        // random tx: <https://etherscan.io/getRawTx?tx=0x9448608d36e721ef403c53b00546068a6474d6cbab6816c3926de449898e7bce>
        let input = bytes!("02f871018302a90f808504890aef60826b6c94ddf4c5025d1a5742cf12f74eec246d4432c295e487e09c3bbcc12b2b80c080a0f21a4eacd0bf8fea9c5105c543be5a1d8c796516875710fafafdf16d16d8ee23a001280915021bb446d1973501a67f93d2b38894a514b976e7b46dc2fe54598d76");
        let decoded = TransactionSigned::decode_2718(&mut input.as_ref()).unwrap();

        let encoded = decoded.encoded_2718();
        assert_eq!(encoded, input);
    }

    #[test]
    fn test_decode_signed_ec_recovered_transaction() {
        // random tx: <https://etherscan.io/getRawTx?tx=0x9448608d36e721ef403c53b00546068a6474d6cbab6816c3926de449898e7bce>
        let input = hex!("02f871018302a90f808504890aef60826b6c94ddf4c5025d1a5742cf12f74eec246d4432c295e487e09c3bbcc12b2b80c080a0f21a4eacd0bf8fea9c5105c543be5a1d8c796516875710fafafdf16d16d8ee23a001280915021bb446d1973501a67f93d2b38894a514b976e7b46dc2fe54598d76");
        let tx = TransactionSigned::decode(&mut &input[..]).unwrap();
        let recovered = tx.into_ecrecovered().unwrap();

        let decoded =
            TransactionSignedEcRecovered::decode(&mut &alloy_rlp::encode(&recovered)[..]).unwrap();
        assert_eq!(recovered, decoded)
    }

    #[test]
    fn test_decode_tx() {
        // some random transactions pulled from hive tests
        let data = hex!("b86f02f86c0705843b9aca008506fc23ac00830124f89400000000000000000000000000000000000003160180c001a00293c713e2f1eab91c366621ff2f867e05ad7e99d4aa5d069aafeb9e1e8c9b6aa05ec6c0605ff20b57c90a6484ec3b0509e5923733d06f9b69bee9a2dabe4f1352");
        let tx = TransactionSigned::decode(&mut data.as_slice()).unwrap();
        let mut b = Vec::with_capacity(data.len());
        tx.encode(&mut b);
        assert_eq!(data.as_slice(), b.as_slice());

        let data = hex!("f865048506fc23ac00830124f8940000000000000000000000000000000000000316018032a06b8fdfdcb84790816b7af85b19305f493665fe8b4e7c51ffdd7cc144cd776a60a028a09ab55def7b8d6602ba1c97a0ebbafe64ffc9c8e89520cec97a8edfb2ebe9");
        let tx = TransactionSigned::decode(&mut data.as_slice()).unwrap();
        let mut b = Vec::with_capacity(data.len());
        tx.encode(&mut b);
        assert_eq!(data.as_slice(), b.as_slice());
    }

    #[cfg(feature = "secp256k1")]
    proptest::proptest! {
        #![proptest_config(proptest::prelude::ProptestConfig::with_cases(1))]

        #[test]
        fn test_parallel_recovery_order(txes in proptest::collection::vec(
            proptest_arbitrary_interop::arb::<Transaction>(),
            *crate::transaction::PARALLEL_SENDER_RECOVERY_THRESHOLD * 5
        )) {
            let mut rng =rand::thread_rng();
            let secp = secp256k1::Secp256k1::new();
            let txes: Vec<TransactionSigned> = txes.into_iter().map(|mut tx| {
                 if let Some(chain_id) = tx.chain_id() {
                    // Otherwise we might overflow when calculating `v` on `recalculate_hash`
                    tx.set_chain_id(chain_id % (u64::MAX / 2 - 36));
                }

                let key_pair = secp256k1::Keypair::new(&secp, &mut rng);

                let signature =
                    crate::sign_message(B256::from_slice(&key_pair.secret_bytes()[..]), tx.signature_hash()).unwrap();

                TransactionSigned::new_unhashed(tx, signature)
            }).collect();

            let parallel_senders = TransactionSigned::recover_signers(&txes, txes.len()).unwrap();
            let seq_senders = txes.iter().map(|tx| tx.recover_signer()).collect::<Option<Vec<_>>>().unwrap();

            assert_eq!(parallel_senders, seq_senders);
        }
    }

    // <https://etherscan.io/tx/0x280cde7cdefe4b188750e76c888f13bd05ce9a4d7767730feefe8a0e50ca6fc4>
    #[test]
    fn recover_legacy_singer() {
        let data = hex!("f9015482078b8505d21dba0083022ef1947a250d5630b4cf539739df2c5dacb4c659f2488d880c46549a521b13d8b8e47ff36ab50000000000000000000000000000000000000000000066ab5a608bd00a23f2fe000000000000000000000000000000000000000000000000000000000000008000000000000000000000000048c04ed5691981c42154c6167398f95e8f38a7ff00000000000000000000000000000000000000000000000000000000632ceac70000000000000000000000000000000000000000000000000000000000000002000000000000000000000000c02aaa39b223fe8d0a0e5c4f27ead9083c756cc20000000000000000000000006c6ee5e31d828de241282b9606c8e98ea48526e225a0c9077369501641a92ef7399ff81c21639ed4fd8fc69cb793cfa1dbfab342e10aa0615facb2f1bcf3274a354cfe384a38d0cc008a11c2dd23a69111bc6930ba27a8");
        let tx = TransactionSigned::decode_rlp_legacy_transaction(&mut data.as_slice()).unwrap();
        assert!(tx.is_legacy());
        let sender = tx.recover_signer().unwrap();
        assert_eq!(sender, address!("a12e1462d0ceD572f396F58B6E2D03894cD7C8a4"));
    }

    // <https://github.com/alloy-rs/alloy/issues/141>
    // <https://etherscan.io/tx/0xce4dc6d7a7549a98ee3b071b67e970879ff51b5b95d1c340bacd80fa1e1aab31>
    #[test]
    fn recover_enveloped() {
        let data = hex!("02f86f0102843b9aca0085029e7822d68298f094d9e1459a7a482635700cbc20bbaf52d495ab9c9680841b55ba3ac080a0c199674fcb29f353693dd779c017823b954b3c69dffa3cd6b2a6ff7888798039a028ca912de909e7e6cdef9cdcaf24c54dd8c1032946dfa1d85c206b32a9064fe8");
        let tx = TransactionSigned::decode_2718(&mut data.as_slice()).unwrap();
        let sender = tx.recover_signer().unwrap();
        assert_eq!(sender, address!("001e2b7dE757bA469a57bF6b23d982458a07eFcE"));
        assert_eq!(tx.to(), Some(address!("D9e1459A7A482635700cBc20BBAF52D495Ab9C96")));
        assert_eq!(tx.input().as_ref(), hex!("1b55ba3a"));
        let encoded = tx.encoded_2718();
        assert_eq!(encoded.as_ref(), data.to_vec());
    }

    // <https://github.com/paradigmxyz/reth/issues/7750>
    // <https://etherscan.io/tx/0x2084b8144eea4031c2fa7dfe343498c5e665ca85ed17825f2925f0b5b01c36ac>
    #[test]
    fn recover_pre_eip2() {
        let data = hex!("f8ea0c850ba43b7400832dc6c0942935aa0a2d2fbb791622c29eb1c117b65b7a908580b884590528a9000000000000000000000001878ace42092b7f1ae1f28d16c1272b1aa80ca4670000000000000000000000000000000000000000000000000000000000000002000000000000000000000000000000000000000000000000d02ab486cedc0000000000000000000000000000000000000000000000000000557fe293cabc08cf1ca05bfaf3fda0a56b49cc78b22125feb5ae6a99d2b4781f00507d8b02c173771c85a0b5da0dbe6c5bc53740d0071fc83eb17ba0f709e49e9ae7df60dee625ef51afc5");
        let tx = TransactionSigned::decode_2718(&mut data.as_slice()).unwrap();
        let sender = tx.recover_signer();
        assert!(sender.is_none());
        let sender = tx.recover_signer_unchecked().unwrap();

        assert_eq!(sender, address!("7e9e359edf0dbacf96a9952fa63092d919b0842b"));
    }

    #[test]
    fn transaction_signed_no_hash_zstd_codec() {
        // will use same signature everywhere.
        // We don't need signature to match tx, just decoded to the same signature
        let signature = Signature::new(
            U256::from_str("0xeb96ca19e8a77102767a41fc85a36afd5c61ccb09911cec5d3e86e193d9c5ae")
                .unwrap(),
            U256::from_str("0x3a456401896b1b6055311536bf00a718568c744d8c1f9df59879e8350220ca18")
                .unwrap(),
            false,
        );

        let inputs: Vec<Vec<u8>> = vec![
            vec![],
            vec![0],
            vec![255],
            vec![1u8; 31],
            vec![255u8; 31],
            vec![1u8; 32],
            vec![255u8; 32],
            vec![1u8; 64],
            vec![255u8; 64],
        ];

        for input in inputs {
            let transaction = Transaction::Legacy(TxLegacy {
                chain_id: Some(4u64),
                nonce: 2,
                gas_price: 1000000000,
                gas_limit: 100000,
                to: Address::from_str("d3e8763675e4c425df46cc3b5c0f6cbdac396046").unwrap().into(),
                value: U256::from(1000000000000000u64),
                input: Bytes::from(input),
            });

            let tx = TransactionSigned::new_unhashed(transaction, signature);
            test_transaction_signed_to_from_compact(tx);
        }
    }

    fn test_transaction_signed_to_from_compact(tx: TransactionSigned) {
        // zstd aware `to_compact`
        let mut buff: Vec<u8> = Vec::new();
        let written_bytes = tx.to_compact(&mut buff);
        let (decoded, _) = TransactionSigned::from_compact(&buff, written_bytes);
        assert_eq!(tx, decoded);
    }

    #[test]
    fn create_txs_disallowed_for_eip4844() {
        let data =
            [3, 208, 128, 128, 123, 128, 120, 128, 129, 129, 128, 192, 129, 129, 192, 128, 128, 9];
        let res = TransactionSigned::decode_2718(&mut &data[..]);

        assert!(res.is_err());
    }
}<|MERGE_RESOLUTION|>--- conflicted
+++ resolved
@@ -1150,60 +1150,7 @@
 
     /// Transaction hash. Used to identify transaction.
     pub fn hash(&self) -> TxHash {
-<<<<<<< HEAD
-        *self.hash_ref()
-    }
-
-    /// Reference to transaction hash. Used to identify transaction.
-    pub fn hash_ref(&self) -> &TxHash {
-        self.hash.get_or_init(|| self.recalculate_hash())
-    }
-
-    /// Recover signer from signature and hash.
-    ///
-    /// Returns `None` if the transaction's signature is invalid following [EIP-2](https://eips.ethereum.org/EIPS/eip-2), see also [`recover_signer`].
-    ///
-    /// Note:
-    ///
-    /// This can fail for some early ethereum mainnet transactions pre EIP-2, use
-    /// [`Self::recover_signer_unchecked`] if you want to recover the signer without ensuring that
-    /// the signature has a low `s` value.
-    pub fn recover_signer(&self) -> Option<Address> {
-        // Optimism's Deposit transaction does not have a signature. Directly return the
-        // `from` address.
-        #[cfg(all(feature = "optimism", not(feature = "scroll")))]
-        if let Transaction::Deposit(TxDeposit { from, .. }) = self.transaction {
-            return Some(from)
-        }
-        #[cfg(all(feature = "scroll", not(feature = "optimism")))]
-        if let Transaction::L1Message(TxL1Message { sender, .. }) = self.transaction {
-            return Some(sender)
-        }
-        let signature_hash = self.signature_hash();
-        recover_signer(&self.signature, signature_hash)
-    }
-
-    /// Recover signer from signature and hash _without ensuring that the signature has a low `s`
-    /// value_.
-    ///
-    /// Returns `None` if the transaction's signature is invalid, see also
-    /// [`recover_signer_unchecked`].
-    pub fn recover_signer_unchecked(&self) -> Option<Address> {
-        // Optimism's Deposit transaction does not have a signature. Directly return the
-        // `from` address.
-        #[cfg(all(feature = "optimism", not(feature = "scroll")))]
-        if let Transaction::Deposit(TxDeposit { from, .. }) = self.transaction {
-            return Some(from)
-        }
-        #[cfg(all(feature = "scroll", not(feature = "optimism")))]
-        if let Transaction::L1Message(TxL1Message { sender, .. }) = self.transaction {
-            return Some(sender)
-        }
-        let signature_hash = self.signature_hash();
-        recover_signer_unchecked(&self.signature, signature_hash)
-=======
         *self.tx_hash()
->>>>>>> 3f9816e1
     }
 
     /// Recovers a list of signers from a transaction list iterator.
@@ -1379,9 +1326,13 @@
     fn recover_signer(&self) -> Option<Address> {
         // Optimism's Deposit transaction does not have a signature. Directly return the
         // `from` address.
-        #[cfg(feature = "optimism")]
+        #[cfg(all(feature = "optimism", not(feature = "scroll")))]
         if let Transaction::Deposit(TxDeposit { from, .. }) = self.transaction {
             return Some(from)
+        }
+        #[cfg(all(feature = "scroll", not(feature = "optimism")))]
+        if let Transaction::L1Message(TxL1Message { sender, .. }) = self.transaction {
+            return Some(sender)
         }
         let signature_hash = self.signature_hash();
         recover_signer(&self.signature, signature_hash)
@@ -1390,9 +1341,13 @@
     fn recover_signer_unchecked(&self) -> Option<Address> {
         // Optimism's Deposit transaction does not have a signature. Directly return the
         // `from` address.
-        #[cfg(feature = "optimism")]
+        #[cfg(all(feature = "optimism", not(feature = "scroll")))]
         if let Transaction::Deposit(TxDeposit { from, .. }) = self.transaction {
             return Some(from)
+        }
+        #[cfg(all(feature = "scroll", not(feature = "optimism")))]
+        if let Transaction::L1Message(TxL1Message { sender, .. }) = self.transaction {
+            return Some(sender)
         }
         let signature_hash = self.signature_hash();
         recover_signer_unchecked(&self.signature, signature_hash)
