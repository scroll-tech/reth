use alloy_consensus::{
    BlobTransactionValidationError, BlockHeader, EnvKzgSettings, Transaction, TxReceipt,
};
use alloy_eips::{eip4844::kzg_to_versioned_hash, eip7685::RequestsOrHash};
use alloy_rpc_types_beacon::relay::{
    BidTrace, BuilderBlockValidationRequest, BuilderBlockValidationRequestV2,
    BuilderBlockValidationRequestV3, BuilderBlockValidationRequestV4,
};
use alloy_rpc_types_engine::{
    BlobsBundleV1, CancunPayloadFields, ExecutionPayload, ExecutionPayloadSidecar, PayloadError,
    PraguePayloadFields,
};
use async_trait::async_trait;
use jsonrpsee::core::RpcResult;
use reth_chainspec::{ChainSpecProvider, EthereumHardforks};
use reth_consensus::{Consensus, FullConsensus, PostExecutionInput};
use reth_engine_primitives::PayloadValidator;
use reth_errors::{BlockExecutionError, ConsensusError, ProviderError};
use reth_evm::execute::{BlockExecutorProvider, Executor};
use reth_primitives::{GotExpected, NodePrimitives, SealedBlockWithSenders, SealedHeader};
use reth_primitives_traits::{constants::GAS_LIMIT_BOUND_DIVISOR, Block as _, BlockBody};
use reth_provider::{
    BlockExecutionInput, BlockExecutionOutput, BlockReaderIdExt, StateProviderFactory,
};
use reth_revm::cached::CachedReads;
use reth_rpc_api::BlockSubmissionValidationApiServer;
use reth_rpc_server_types::result::internal_rpc_err;
use reth_tasks::TaskSpawner;
use revm_primitives::{Address, B256, U256};
use serde::{Deserialize, Serialize};
use std::{collections::HashSet, sync::Arc};
use tokio::sync::{oneshot, RwLock};

/// The type that implements the `validation` rpc namespace trait
#[derive(Clone, Debug, derive_more::Deref)]
pub struct ValidationApi<Provider, E: BlockExecutorProvider> {
    #[deref]
    inner: Arc<ValidationApiInner<Provider, E>>,
}

impl<Provider, E> ValidationApi<Provider, E>
where
    E: BlockExecutorProvider,
{
    /// Create a new instance of the [`ValidationApi`]
    pub fn new(
        provider: Provider,
        consensus: Arc<dyn FullConsensus<E::Primitives>>,
        executor_provider: E,
        config: ValidationApiConfig,
        task_spawner: Box<dyn TaskSpawner>,
        payload_validator: Arc<
            dyn PayloadValidator<Block = <E::Primitives as NodePrimitives>::Block>,
        >,
    ) -> Self {
        let ValidationApiConfig { disallow } = config;

        let inner = Arc::new(ValidationApiInner {
            provider,
            consensus,
            payload_validator,
            executor_provider,
            disallow,
            cached_state: Default::default(),
            task_spawner,
        });

        Self { inner }
    }

    /// Returns the cached reads for the given head hash.
    async fn cached_reads(&self, head: B256) -> CachedReads {
        let cache = self.inner.cached_state.read().await;
        if cache.0 == head {
            cache.1.clone()
        } else {
            Default::default()
        }
    }

    /// Updates the cached state for the given head hash.
    async fn update_cached_reads(&self, head: B256, cached_state: CachedReads) {
        let mut cache = self.inner.cached_state.write().await;
        if cache.0 == head {
            cache.1.extend(cached_state);
        } else {
            *cache = (head, cached_state)
        }
    }
}

impl<Provider, E> ValidationApi<Provider, E>
where
    Provider: BlockReaderIdExt<Header = <E::Primitives as NodePrimitives>::BlockHeader>
        + ChainSpecProvider<ChainSpec: EthereumHardforks>
        + StateProviderFactory
        + 'static,
    E: BlockExecutorProvider,
{
    /// Validates the given block and a [`BidTrace`] against it.
    pub async fn validate_message_against_block(
        &self,
        block: SealedBlockWithSenders<<E::Primitives as NodePrimitives>::Block>,
        message: BidTrace,
        registered_gas_limit: u64,
    ) -> Result<(), ValidationApiError> {
        self.validate_message_against_header(&block.header, &message)?;

        self.consensus.validate_header_with_total_difficulty(&block.header, U256::MAX)?;
        self.consensus.validate_header(&block.header)?;
        self.consensus.validate_block_pre_execution(&block)?;

        if !self.disallow.is_empty() {
            if self.disallow.contains(&block.beneficiary()) {
                return Err(ValidationApiError::Blacklist(block.beneficiary()))
            }
            if self.disallow.contains(&message.proposer_fee_recipient) {
                return Err(ValidationApiError::Blacklist(message.proposer_fee_recipient))
            }
            for (sender, tx) in block.senders.iter().zip(block.transactions()) {
                if self.disallow.contains(sender) {
                    return Err(ValidationApiError::Blacklist(*sender))
                }
                if let Some(to) = tx.to() {
                    if self.disallow.contains(&to) {
                        return Err(ValidationApiError::Blacklist(to))
                    }
                }
            }
        }

        let latest_header =
            self.provider.latest_header()?.ok_or_else(|| ValidationApiError::MissingLatestBlock)?;

        if latest_header.hash() != block.header.parent_hash() {
            return Err(ConsensusError::ParentHashMismatch(
                GotExpected { got: block.header.parent_hash(), expected: latest_header.hash() }
                    .into(),
            )
            .into())
        }
        self.consensus.validate_header_against_parent(&block.header, &latest_header)?;
        self.validate_gas_limit(registered_gas_limit, &latest_header, &block.header)?;

        let latest_header_hash = latest_header.hash();
        let state_provider = self.provider.state_by_block_hash(latest_header_hash)?;

        let mut request_cache = self.cached_reads(latest_header_hash).await;

        // TODO(scroll): remove once issue #76 is completed.
        #[cfg(feature = "scroll")]
        let db = reth_scroll_storage::ScrollStateProviderDatabase::new(&state_provider);
        #[cfg(not(feature = "scroll"))]
        let db = reth_revm::database::StateProviderDatabase::new(&state_provider);
        let cached_db = request_cache.as_db_mut(db);
        let executor = self.executor_provider.executor(cached_db);

        let block = block.unseal();
        let mut accessed_blacklisted = None;
        let output = executor.execute_with_state_closure(
            BlockExecutionInput::new(&block, U256::MAX),
            |state| {
                if !self.disallow.is_empty() {
                    for account in state.cache.accounts.keys() {
                        if self.disallow.contains(account) {
                            accessed_blacklisted = Some(*account);
                        }
                    }
                }
            },
        )?;

        // update the cached reads
        self.update_cached_reads(latest_header_hash, request_cache).await;

        if let Some(account) = accessed_blacklisted {
            return Err(ValidationApiError::Blacklist(account))
        }

        self.consensus.validate_block_post_execution(
            &block,
            PostExecutionInput::new(&output.receipts, &output.requests),
        )?;

        self.ensure_payment(&block, &output, &message)?;

<<<<<<< HEAD
        let state_root = state_provider
            .state_root_from_state(state_provider.hashed_post_state(&output.state))?;
=======
        let state_root =
            state_provider.state_root(state_provider.hashed_post_state(&output.state))?;
>>>>>>> abc4ff97

        if state_root != block.header().state_root() {
            return Err(ConsensusError::BodyStateRootDiff(
                GotExpected { got: state_root, expected: block.header().state_root() }.into(),
            )
            .into())
        }

        Ok(())
    }

    /// Ensures that fields of [`BidTrace`] match the fields of the [`SealedHeader`].
    fn validate_message_against_header(
        &self,
        header: &SealedHeader<<E::Primitives as NodePrimitives>::BlockHeader>,
        message: &BidTrace,
    ) -> Result<(), ValidationApiError> {
        if header.hash() != message.block_hash {
            Err(ValidationApiError::BlockHashMismatch(GotExpected {
                got: message.block_hash,
                expected: header.hash(),
            }))
        } else if header.parent_hash() != message.parent_hash {
            Err(ValidationApiError::ParentHashMismatch(GotExpected {
                got: message.parent_hash,
                expected: header.parent_hash(),
            }))
        } else if header.gas_limit() != message.gas_limit {
            Err(ValidationApiError::GasLimitMismatch(GotExpected {
                got: message.gas_limit,
                expected: header.gas_limit(),
            }))
        } else if header.gas_used() != message.gas_used {
            return Err(ValidationApiError::GasUsedMismatch(GotExpected {
                got: message.gas_used,
                expected: header.gas_used(),
            }))
        } else {
            Ok(())
        }
    }

    /// Ensures that the chosen gas limit is the closest possible value for the validator's
    /// registered gas limit.
    ///
    /// Ref: <https://github.com/flashbots/builder/blob/a742641e24df68bc2fc476199b012b0abce40ffe/core/blockchain.go#L2474-L2477>
    fn validate_gas_limit(
        &self,
        registered_gas_limit: u64,
        parent_header: &SealedHeader<<E::Primitives as NodePrimitives>::BlockHeader>,
        header: &SealedHeader<<E::Primitives as NodePrimitives>::BlockHeader>,
    ) -> Result<(), ValidationApiError> {
        let max_gas_limit =
            parent_header.gas_limit() + parent_header.gas_limit() / GAS_LIMIT_BOUND_DIVISOR - 1;
        let min_gas_limit =
            parent_header.gas_limit() - parent_header.gas_limit() / GAS_LIMIT_BOUND_DIVISOR + 1;

        let best_gas_limit =
            std::cmp::max(min_gas_limit, std::cmp::min(max_gas_limit, registered_gas_limit));

        if best_gas_limit != header.gas_limit() {
            return Err(ValidationApiError::GasLimitMismatch(GotExpected {
                got: header.gas_limit(),
                expected: best_gas_limit,
            }))
        }

        Ok(())
    }

    /// Ensures that the proposer has received [`BidTrace::value`] for this block.
    ///
    /// Firstly attempts to verify the payment by checking the state changes, otherwise falls back
    /// to checking the latest block transaction.
    fn ensure_payment(
        &self,
        block: &<E::Primitives as NodePrimitives>::Block,
        output: &BlockExecutionOutput<<E::Primitives as NodePrimitives>::Receipt>,
        message: &BidTrace,
    ) -> Result<(), ValidationApiError> {
        let (mut balance_before, balance_after) = if let Some(acc) =
            output.state.state.get(&message.proposer_fee_recipient)
        {
            let balance_before = acc.original_info.as_ref().map(|i| i.balance).unwrap_or_default();
            let balance_after = acc.info.as_ref().map(|i| i.balance).unwrap_or_default();

            (balance_before, balance_after)
        } else {
            // account might have balance but considering it zero is fine as long as we know
            // that balance have not changed
            (U256::ZERO, U256::ZERO)
        };

        if let Some(withdrawals) = block.body().withdrawals() {
            for withdrawal in withdrawals {
                if withdrawal.address == message.proposer_fee_recipient {
                    balance_before += withdrawal.amount_wei();
                }
            }
        }

        if balance_after >= balance_before + message.value {
            return Ok(())
        }

        let (receipt, tx) = output
            .receipts
            .last()
            .zip(block.body().transactions().last())
            .ok_or(ValidationApiError::ProposerPayment)?;

        if !receipt.status() {
            return Err(ValidationApiError::ProposerPayment)
        }

        if tx.to() != Some(message.proposer_fee_recipient) {
            return Err(ValidationApiError::ProposerPayment)
        }

        if tx.value() != message.value {
            return Err(ValidationApiError::ProposerPayment)
        }

        if !tx.input().is_empty() {
            return Err(ValidationApiError::ProposerPayment)
        }

        if let Some(block_base_fee) = block.header().base_fee_per_gas() {
            if tx.effective_tip_per_gas(block_base_fee).unwrap_or_default() != 0 {
                return Err(ValidationApiError::ProposerPayment)
            }
        }

        Ok(())
    }

    /// Validates the given [`BlobsBundleV1`] and returns versioned hashes for blobs.
    pub fn validate_blobs_bundle(
        &self,
        mut blobs_bundle: BlobsBundleV1,
    ) -> Result<Vec<B256>, ValidationApiError> {
        if blobs_bundle.commitments.len() != blobs_bundle.proofs.len() ||
            blobs_bundle.commitments.len() != blobs_bundle.blobs.len()
        {
            return Err(ValidationApiError::InvalidBlobsBundle)
        }

        let versioned_hashes = blobs_bundle
            .commitments
            .iter()
            .map(|c| kzg_to_versioned_hash(c.as_slice()))
            .collect::<Vec<_>>();

        let sidecar = blobs_bundle.pop_sidecar(blobs_bundle.blobs.len());

        sidecar.validate(&versioned_hashes, EnvKzgSettings::default().get())?;

        Ok(versioned_hashes)
    }

    /// Core logic for validating the builder submission v3
    async fn validate_builder_submission_v3(
        &self,
        request: BuilderBlockValidationRequestV3,
    ) -> Result<(), ValidationApiError> {
        let block = self
            .payload_validator
            .ensure_well_formed_payload(
                ExecutionPayload::V3(request.request.execution_payload),
                ExecutionPayloadSidecar::v3(CancunPayloadFields {
                    parent_beacon_block_root: request.parent_beacon_block_root,
                    versioned_hashes: self.validate_blobs_bundle(request.request.blobs_bundle)?,
                }),
            )?
            .try_seal_with_senders()
            .map_err(|_| ValidationApiError::InvalidTransactionSignature)?;

        self.validate_message_against_block(
            block,
            request.request.message,
            request.registered_gas_limit,
        )
        .await
    }

    /// Core logic for validating the builder submission v4
    async fn validate_builder_submission_v4(
        &self,
        request: BuilderBlockValidationRequestV4,
    ) -> Result<(), ValidationApiError> {
        let block = self
            .payload_validator
            .ensure_well_formed_payload(
                ExecutionPayload::V3(request.request.execution_payload),
                ExecutionPayloadSidecar::v4(
                    CancunPayloadFields {
                        parent_beacon_block_root: request.parent_beacon_block_root,
                        versioned_hashes: self
                            .validate_blobs_bundle(request.request.blobs_bundle)?,
                    },
                    PraguePayloadFields {
                        requests: RequestsOrHash::Requests(
                            request.request.execution_requests.to_requests(),
                        ),
                        target_blobs_per_block: request.request.target_blobs_per_block,
                    },
                ),
            )?
            .try_seal_with_senders()
            .map_err(|_| ValidationApiError::InvalidTransactionSignature)?;

        self.validate_message_against_block(
            block,
            request.request.message,
            request.registered_gas_limit,
        )
        .await
    }
}

#[async_trait]
impl<Provider, E> BlockSubmissionValidationApiServer for ValidationApi<Provider, E>
where
    Provider: BlockReaderIdExt<Header = <E::Primitives as NodePrimitives>::BlockHeader>
        + ChainSpecProvider<ChainSpec: EthereumHardforks>
        + StateProviderFactory
        + Clone
        + 'static,
    E: BlockExecutorProvider,
{
    async fn validate_builder_submission_v1(
        &self,
        _request: BuilderBlockValidationRequest,
    ) -> RpcResult<()> {
        Err(internal_rpc_err("unimplemented"))
    }

    async fn validate_builder_submission_v2(
        &self,
        _request: BuilderBlockValidationRequestV2,
    ) -> RpcResult<()> {
        Err(internal_rpc_err("unimplemented"))
    }

    /// Validates a block submitted to the relay
    async fn validate_builder_submission_v3(
        &self,
        request: BuilderBlockValidationRequestV3,
    ) -> RpcResult<()> {
        let this = self.clone();
        let (tx, rx) = oneshot::channel();

        self.task_spawner.spawn_blocking(Box::pin(async move {
            let result = Self::validate_builder_submission_v3(&this, request)
                .await
                .map_err(|err| internal_rpc_err(err.to_string()));
            let _ = tx.send(result);
        }));

        rx.await.map_err(|_| internal_rpc_err("Internal blocking task error"))?
    }

    /// Validates a block submitted to the relay
    async fn validate_builder_submission_v4(
        &self,
        request: BuilderBlockValidationRequestV4,
    ) -> RpcResult<()> {
        let this = self.clone();
        let (tx, rx) = oneshot::channel();

        self.task_spawner.spawn_blocking(Box::pin(async move {
            let result = Self::validate_builder_submission_v4(&this, request)
                .await
                .map_err(|err| internal_rpc_err(err.to_string()));
            let _ = tx.send(result);
        }));

        rx.await.map_err(|_| internal_rpc_err("Internal blocking task error"))?
    }
}

#[derive(Debug)]
pub struct ValidationApiInner<Provider, E: BlockExecutorProvider> {
    /// The provider that can interact with the chain.
    provider: Provider,
    /// Consensus implementation.
    consensus: Arc<dyn FullConsensus<E::Primitives>>,
    /// Execution payload validator.
    payload_validator: Arc<dyn PayloadValidator<Block = <E::Primitives as NodePrimitives>::Block>>,
    /// Block executor factory.
    executor_provider: E,
    /// Set of disallowed addresses
    disallow: HashSet<Address>,
    /// Cached state reads to avoid redundant disk I/O across multiple validation attempts
    /// targeting the same state. Stores a tuple of (`block_hash`, `cached_reads`) for the
    /// latest head block state. Uses async `RwLock` to safely handle concurrent validation
    /// requests.
    cached_state: RwLock<(B256, CachedReads)>,
    /// Task spawner for blocking operations
    task_spawner: Box<dyn TaskSpawner>,
}

/// Configuration for validation API.
#[derive(Debug, Clone, Default, Eq, PartialEq, Serialize, Deserialize)]
pub struct ValidationApiConfig {
    /// Disallowed addresses.
    pub disallow: HashSet<Address>,
}

/// Errors thrown by the validation API.
#[derive(Debug, thiserror::Error)]
pub enum ValidationApiError {
    #[error("block gas limit mismatch: {_0}")]
    GasLimitMismatch(GotExpected<u64>),
    #[error("block gas used mismatch: {_0}")]
    GasUsedMismatch(GotExpected<u64>),
    #[error("block parent hash mismatch: {_0}")]
    ParentHashMismatch(GotExpected<B256>),
    #[error("block hash mismatch: {_0}")]
    BlockHashMismatch(GotExpected<B256>),
    #[error("missing latest block in database")]
    MissingLatestBlock,
    #[error("could not verify proposer payment")]
    ProposerPayment,
    #[error("invalid blobs bundle")]
    InvalidBlobsBundle,
    /// When the transaction signature is invalid
    #[error("invalid transaction signature")]
    InvalidTransactionSignature,
    #[error("block accesses blacklisted address: {_0}")]
    Blacklist(Address),
    #[error(transparent)]
    Blob(#[from] BlobTransactionValidationError),
    #[error(transparent)]
    Consensus(#[from] ConsensusError),
    #[error(transparent)]
    Provider(#[from] ProviderError),
    #[error(transparent)]
    Execution(#[from] BlockExecutionError),
    #[error(transparent)]
    Payload(#[from] PayloadError),
}<|MERGE_RESOLUTION|>--- conflicted
+++ resolved
@@ -184,13 +184,8 @@
 
         self.ensure_payment(&block, &output, &message)?;
 
-<<<<<<< HEAD
         let state_root = state_provider
             .state_root_from_state(state_provider.hashed_post_state(&output.state))?;
-=======
-        let state_root =
-            state_provider.state_root(state_provider.hashed_post_state(&output.state))?;
->>>>>>> abc4ff97
 
         if state_root != block.header().state_root() {
             return Err(ConsensusError::BodyStateRootDiff(
