//! Utilities for serving `eth_simulateV1`

use alloy_consensus::{Transaction as _, TxType};
use alloy_primitives::PrimitiveSignature as Signature;
use alloy_rpc_types_eth::{
    simulate::{SimCallResult, SimulateError, SimulatedBlock},
    transaction::TransactionRequest,
    Block, BlockTransactionsKind,
};
use jsonrpsee_types::ErrorObject;
use reth_primitives::{
    proofs::{calculate_receipt_root, calculate_transaction_root},
    BlockBody, BlockWithSenders, Receipt, TransactionSigned,
};
use reth_rpc_server_types::result::rpc_err;
use reth_rpc_types_compat::{block::from_block, TransactionCompat};
use revm::Database;
use revm_primitives::{Address, BlockEnv, Bytes, ExecutionResult, TxKind, B256, U256};

use crate::{
    error::{api::FromEthApiError, ToRpcError},
    EthApiError, RevertError, RpcInvalidTransactionError,
};

/// Errors which may occur during `eth_simulateV1` execution.
#[derive(Debug, thiserror::Error)]
pub enum EthSimulateError {
    /// Total gas limit of transactions for the block exceeds the block gas limit.
    #[error("Block gas limit exceeded by the block's transactions")]
    BlockGasLimitExceeded,
    /// Max gas limit for entire operation exceeded.
    #[error("Client adjustable limit reached")]
    GasLimitReached,
}

impl EthSimulateError {
    const fn error_code(&self) -> i32 {
        match self {
            Self::BlockGasLimitExceeded => -38015,
            Self::GasLimitReached => -38026,
        }
    }
}

impl ToRpcError for EthSimulateError {
    fn to_rpc_error(&self) -> ErrorObject<'static> {
        rpc_err(self.error_code(), self.to_string(), None)
    }
}

/// Goes over the list of [`TransactionRequest`]s and populates missing fields trying to resolve
/// them into [`TransactionSigned`].
///
/// If validation is enabled, the function will return error if any of the transactions can't be
/// built right away.
pub fn resolve_transactions<DB: Database>(
    txs: &mut [TransactionRequest],
    validation: bool,
    block_gas_limit: u64,
    chain_id: u64,
    db: &mut DB,
) -> Result<Vec<TransactionSigned>, EthApiError>
where
    EthApiError: From<DB::Error>,
{
    let mut transactions = Vec::with_capacity(txs.len());

    let default_gas_limit = {
        let total_specified_gas = txs.iter().filter_map(|tx| tx.gas).sum::<u64>();
        let txs_without_gas_limit = txs.iter().filter(|tx| tx.gas.is_none()).count();

        if total_specified_gas > block_gas_limit {
            return Err(EthApiError::Other(Box::new(EthSimulateError::BlockGasLimitExceeded)))
        }

        if txs_without_gas_limit > 0 {
            (block_gas_limit - total_specified_gas) / txs_without_gas_limit as u64
        } else {
            0
        }
    };

    for tx in txs {
        if tx.buildable_type().is_none() && validation {
            return Err(EthApiError::TransactionConversionError);
        }
        // If we're missing any fields and validation is disabled, we try filling nonce, gas and
        // gas price.
        let tx_type = tx.preferred_type();

        let from = if let Some(from) = tx.from {
            from
        } else {
            tx.from = Some(Address::ZERO);
            Address::ZERO
        };

        if tx.nonce.is_none() {
            tx.nonce = Some(db.basic(from)?.map(|acc| acc.nonce).unwrap_or_default());
        }

        if tx.gas.is_none() {
            tx.gas = Some(default_gas_limit);
        }

        if tx.chain_id.is_none() {
            tx.chain_id = Some(chain_id);
        }

        if tx.to.is_none() {
            tx.to = Some(TxKind::Create);
        }

        match tx_type {
            TxType::Legacy | TxType::Eip2930 => {
                if tx.gas_price.is_none() {
                    tx.gas_price = Some(0);
                }
            }
            _ => {
                if tx.max_fee_per_gas.is_none() {
                    tx.max_fee_per_gas = Some(0);
                    tx.max_priority_fee_per_gas = Some(0);
                }
            }
        }

        let Ok(tx) = tx.clone().build_typed_tx() else {
            return Err(EthApiError::TransactionConversionError)
        };

        // Create an empty signature for the transaction.
        let signature = Signature::new(Default::default(), Default::default(), false);
        let tx = TransactionSigned::new_unhashed(tx.into(), signature);
        transactions.push(tx);
    }

    Ok(transactions)
}

/// Handles outputs of the calls execution and builds a [`SimulatedBlock`].
pub fn build_block<T: TransactionCompat<Error: FromEthApiError>>(
    results: Vec<(Address, ExecutionResult)>,
    transactions: Vec<TransactionSigned>,
    block_env: &BlockEnv,
    parent_hash: B256,
    total_difficulty: U256,
    full_transactions: bool,
    tx_resp_builder: &T,
) -> Result<SimulatedBlock<Block<T::Transaction>>, T::Error> {
    let mut calls: Vec<SimCallResult> = Vec::with_capacity(results.len());
    let mut senders = Vec::with_capacity(results.len());
    let mut receipts = Vec::with_capacity(results.len());

    let mut log_index = 0;
    for (transaction_index, ((sender, result), tx)) in
        results.into_iter().zip(transactions.iter()).enumerate()
    {
        senders.push(sender);

        let call = match result {
            ExecutionResult::Halt { reason, gas_used } => {
                let error = RpcInvalidTransactionError::halt(reason, tx.gas_limit());
                SimCallResult {
                    return_data: Bytes::new(),
                    error: Some(SimulateError {
                        code: error.error_code(),
                        message: error.to_string(),
                    }),
                    gas_used,
                    logs: Vec::new(),
                    status: false,
                }
            }
            ExecutionResult::Revert { output, gas_used } => {
                let error = RevertError::new(output.clone());
                SimCallResult {
                    return_data: output,
                    error: Some(SimulateError {
                        code: error.error_code(),
                        message: error.to_string(),
                    }),
                    gas_used,
                    status: false,
                    logs: Vec::new(),
                }
            }
            ExecutionResult::Success { output, gas_used, logs, .. } => SimCallResult {
                return_data: output.into_data(),
                error: None,
                gas_used,
                logs: logs
                    .into_iter()
                    .map(|log| {
                        log_index += 1;
                        alloy_rpc_types_eth::Log {
                            inner: log,
                            log_index: Some(log_index - 1),
                            transaction_index: Some(transaction_index as u64),
                            transaction_hash: Some(tx.hash()),
                            block_number: Some(block_env.number.to()),
                            block_timestamp: Some(block_env.timestamp.to()),
                            ..Default::default()
                        }
                    })
                    .collect(),
                status: true,
            },
        };

        receipts.push(
            #[allow(clippy::needless_update)]
            Receipt {
                tx_type: tx.tx_type(),
                success: call.status,
                cumulative_gas_used: call.gas_used + calls.iter().map(|c| c.gas_used).sum::<u64>(),
                logs: call.logs.iter().map(|log| &log.inner).cloned().collect(),
                ..Default::default()
            }
            .into(),
        );

        calls.push(call);
    }

<<<<<<< HEAD
    let mut hashed_state = HashedPostState::default();
    for (address, account) in &db.accounts {
        let hashed_address = db.db.hash_key(address.as_ref());
        hashed_state.accounts.insert(hashed_address, Some(account.info.clone().into()));

        let storage = hashed_state
            .storages
            .entry(hashed_address)
            .or_insert_with(|| HashedStorage::new(account.account_state.is_storage_cleared()));

        for (slot, value) in &account.storage {
            let slot = B256::from(*slot);
            let hashed_slot = db.db.hash_key(slot.as_ref());
            storage.storage.insert(hashed_slot, *value);
        }
    }

    let state_root = db.db.state_root_from_state(hashed_state).map_err(T::Error::from_eth_err)?;
=======
    // TODO: uncomment once performance cost is acceptable
    //
    // let mut hashed_state = HashedPostState::default();
    // for (address, account) in &db.accounts {
    //     let hashed_address = keccak256(address);
    //     hashed_state.accounts.insert(hashed_address, Some(account.info.clone().into()));

    //     let storage = hashed_state
    //         .storages
    //         .entry(hashed_address)
    //         .or_insert_with(||
    // HashedStorage::new(account.account_state.is_storage_cleared()));

    //     for (slot, value) in &account.storage {
    //         let slot = B256::from(*slot);
    //         let hashed_slot = keccak256(slot);
    //         storage.storage.insert(hashed_slot, *value);
    //     }
    // }

    // let state_root = db.db.state_root(hashed_state).map_err(T::Error::from_eth_err)?;
    let state_root = B256::ZERO;
>>>>>>> 893de64c

    let header = alloy_consensus::Header {
        beneficiary: block_env.coinbase,
        difficulty: block_env.difficulty,
        number: block_env.number.to(),
        timestamp: block_env.timestamp.to(),
        base_fee_per_gas: Some(block_env.basefee.to()),
        gas_limit: block_env.gas_limit.to(),
        gas_used: calls.iter().map(|c| c.gas_used).sum(),
        blob_gas_used: Some(0),
        parent_hash,
        receipts_root: calculate_receipt_root(&receipts),
        transactions_root: calculate_transaction_root(&transactions),
        state_root,
        logs_bloom: alloy_primitives::logs_bloom(
            receipts.iter().flat_map(|r| r.receipt.logs.iter()),
        ),
        mix_hash: block_env.prevrandao.unwrap_or_default(),
        ..Default::default()
    };

    let block = BlockWithSenders {
        block: reth_primitives::Block {
            header,
            body: BlockBody { transactions, ..Default::default() },
        },
        senders,
    };

    let txs_kind =
        if full_transactions { BlockTransactionsKind::Full } else { BlockTransactionsKind::Hashes };

    let block = from_block(block, total_difficulty, txs_kind, None, tx_resp_builder)?;
    Ok(SimulatedBlock { inner: block, calls })
}<|MERGE_RESOLUTION|>--- conflicted
+++ resolved
@@ -223,26 +223,6 @@
         calls.push(call);
     }
 
-<<<<<<< HEAD
-    let mut hashed_state = HashedPostState::default();
-    for (address, account) in &db.accounts {
-        let hashed_address = db.db.hash_key(address.as_ref());
-        hashed_state.accounts.insert(hashed_address, Some(account.info.clone().into()));
-
-        let storage = hashed_state
-            .storages
-            .entry(hashed_address)
-            .or_insert_with(|| HashedStorage::new(account.account_state.is_storage_cleared()));
-
-        for (slot, value) in &account.storage {
-            let slot = B256::from(*slot);
-            let hashed_slot = db.db.hash_key(slot.as_ref());
-            storage.storage.insert(hashed_slot, *value);
-        }
-    }
-
-    let state_root = db.db.state_root_from_state(hashed_state).map_err(T::Error::from_eth_err)?;
-=======
     // TODO: uncomment once performance cost is acceptable
     //
     // let mut hashed_state = HashedPostState::default();
@@ -265,7 +245,6 @@
 
     // let state_root = db.db.state_root(hashed_state).map_err(T::Error::from_eth_err)?;
     let state_root = B256::ZERO;
->>>>>>> 893de64c
 
     let header = alloy_consensus::Header {
         beneficiary: block_env.coinbase,
