--- conflicted
+++ resolved
@@ -63,14 +63,10 @@
 	"revm/std",
 	"serde?/std",
 	"reth-primitives-traits/std",
-<<<<<<< HEAD
-    "alloy-consensus/std",
+	"alloy-consensus/std",
+	"serde_with?/std"
 ]
 scroll = [
 	"revm/scroll",
 	"reth-primitives/scroll"
-=======
-	"alloy-consensus/std",
-	"serde_with?/std"
->>>>>>> abc4ff97
 ]