[package]
name = "reth-execution-types"
version.workspace = true
edition.workspace = true
rust-version.workspace = true
license.workspace = true
homepage.workspace = true
repository.workspace = true

[lints]
workspace = true

[dependencies]
reth-primitives.workspace = true
reth-primitives-traits.workspace = true
reth-execution-errors.workspace = true
reth-trie-common = { workspace = true, optional = true }
reth-trie.workspace = true

revm.workspace = true

# alloy
alloy-consensus.workspace = true
alloy-primitives.workspace = true
alloy-eips.workspace = true

serde = { workspace = true, optional = true }
serde_with = { workspace = true, optional = true }

[dev-dependencies]
arbitrary.workspace = true
bincode.workspace = true
rand.workspace = true
reth-primitives = { workspace = true, features = ["arbitrary", "test-utils"] }

[features]
default = ["std"]
optimism = ["reth-primitives/optimism", "revm/optimism"]
serde = [
	"dep:serde",
	"rand/serde",
	"revm/serde",
	"alloy-eips/serde",
	"alloy-primitives/serde",
	"reth-primitives-traits/serde",
	"alloy-consensus/serde",
	"reth-trie/serde",
	"reth-trie-common?/serde"
]
serde-bincode-compat = [
	"serde",
	"reth-trie-common/serde-bincode-compat",
	"reth-primitives/serde-bincode-compat",
	"reth-primitives-traits/serde-bincode-compat",
	"serde_with",
	"alloy-eips/serde-bincode-compat",
    "alloy-consensus/serde-bincode-compat",
]
std = [
	"reth-primitives/std",
	"alloy-eips/std",
	"alloy-primitives/std",
	"revm/std",
	"serde?/std",
	"reth-primitives-traits/std",
<<<<<<< HEAD
]
scroll = [
	"revm/scroll",
	"reth-primitives/scroll"
=======
    "alloy-consensus/std",
>>>>>>> 3f9816e1
]<|MERGE_RESOLUTION|>--- conflicted
+++ resolved
@@ -63,12 +63,9 @@
 	"revm/std",
 	"serde?/std",
 	"reth-primitives-traits/std",
-<<<<<<< HEAD
+    "alloy-consensus/std",
 ]
 scroll = [
 	"revm/scroll",
 	"reth-primitives/scroll"
-=======
-    "alloy-consensus/std",
->>>>>>> 3f9816e1
 ]