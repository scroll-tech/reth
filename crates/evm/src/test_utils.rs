--- conflicted
+++ resolved
@@ -17,14 +17,9 @@
 use reth_execution_types::ExecutionOutcome;
 use reth_primitives::{BlockWithSenders, EthPrimitives, NodePrimitives, Receipt, Receipts};
 use reth_prune_types::PruneModes;
-<<<<<<< HEAD
 use reth_scroll_execution::FinalizeExecution;
-use reth_storage_errors::provider::ProviderError;
+use reth_storage_errors::provider::{ProviderError, ProviderResult};
 use revm::{db::BundleState, State};
-=======
-use reth_storage_errors::provider::{ProviderError, ProviderResult};
-use revm::State;
->>>>>>> abc4ff97
 use revm_primitives::db::Database;
 use std::{fmt::Display, sync::Arc};
 
@@ -57,16 +52,12 @@
 }
 
 impl BlockExecutorProvider for MockExecutorProvider {
-<<<<<<< HEAD
+    type Primitives = EthPrimitives;
+
     type Executor<DB: Database<Error: Into<ProviderError> + Display>>
         = Self
     where
         State<DB>: FinalizeExecution<Output = BundleState>;
-=======
-    type Primitives = EthPrimitives;
-
-    type Executor<DB: Database<Error: Into<ProviderError> + Display>> = Self;
->>>>>>> abc4ff97
 
     type BatchExecutor<DB: Database<Error: Into<ProviderError> + Display>>
         = Self
@@ -156,13 +147,7 @@
 
 impl<S> BasicBlockExecutor<S>
 where
-<<<<<<< HEAD
-    S: BlockExecutionStrategy<DB>,
-    DB: Database,
-    State<DB>: FinalizeExecution<Output = BundleState>,
-=======
     S: BlockExecutionStrategy,
->>>>>>> abc4ff97
 {
     /// Provides safe read access to the state
     pub fn with_state<F, R>(&self, f: F) -> R
@@ -183,13 +168,7 @@
 
 impl<S> BasicBatchExecutor<S>
 where
-<<<<<<< HEAD
-    S: BlockExecutionStrategy<DB>,
-    DB: Database,
-    State<DB>: FinalizeExecution<Output = BundleState>,
-=======
     S: BlockExecutionStrategy,
->>>>>>> abc4ff97
 {
     /// Provides safe read access to the state
     pub fn with_state<F, R>(&self, f: F) -> R
