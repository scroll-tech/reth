//! Traits for execution.

use alloy_consensus::BlockHeader;
// Re-export execution types
pub use reth_execution_errors::{
    BlockExecutionError, BlockValidationError, InternalBlockExecutionError,
};
pub use reth_execution_types::{BlockExecutionInput, BlockExecutionOutput, ExecutionOutcome};
use reth_primitives_traits::Block as _;
pub use reth_storage_errors::provider::ProviderError;

use crate::{system_calls::OnStateHook, TxEnvOverrides};
use alloc::{boxed::Box, vec::Vec};
use alloy_eips::eip7685::Requests;
use alloy_primitives::{
    map::{DefaultHashBuilder, HashMap},
    Address, BlockNumber,
};
use core::fmt::Display;
use reth_consensus::ConsensusError;
use reth_primitives::{BlockWithSenders, NodePrimitives, Receipt};
use reth_prune_types::PruneModes;
use reth_revm::batch::BlockBatchRecord;
use reth_scroll_execution::FinalizeExecution;
use revm::{
    db::{states::bundle_state::BundleRetention, BundleState},
    State,
};
use revm_primitives::{db::Database, Account, AccountStatus, EvmState, U256};

/// A general purpose executor trait that executes an input (e.g. block) and produces an output
/// (e.g. state changes and receipts).
///
/// This executor does not validate the output, see [`BatchExecutor`] for that.
pub trait Executor<DB> {
    /// The input type for the executor.
    type Input<'a>;
    /// The output type for the executor.
    type Output;
    /// The error type returned by the executor.
    type Error;

    /// Initialize the executor with the given transaction environment overrides.
    fn init(&mut self, _tx_env_overrides: Box<dyn TxEnvOverrides>) {}

    /// Consumes the type and executes the block.
    ///
    /// # Note
    /// Execution happens without any validation of the output. To validate the output, use the
    /// [`BatchExecutor`].
    ///
    /// # Returns
    /// The output of the block execution.
    fn execute(self, input: Self::Input<'_>) -> Result<Self::Output, Self::Error>;

    /// Executes the EVM with the given input and accepts a state closure that is invoked with
    /// the EVM state after execution.
    fn execute_with_state_closure<F>(
        self,
        input: Self::Input<'_>,
        state: F,
    ) -> Result<Self::Output, Self::Error>
    where
        F: FnMut(&State<DB>);

    /// Executes the EVM with the given input and accepts a state hook closure that is invoked with
    /// the EVM state after execution.
    fn execute_with_state_hook<F>(
        self,
        input: Self::Input<'_>,
        state_hook: F,
    ) -> Result<Self::Output, Self::Error>
    where
        F: OnStateHook + 'static;
}

/// A general purpose executor that can execute multiple inputs in sequence, validate the outputs,
/// and keep track of the state over the entire batch.
pub trait BatchExecutor<DB> {
    /// The input type for the executor.
    type Input<'a>;
    /// The output type for the executor.
    type Output;
    /// The error type returned by the executor.
    type Error;

    /// Executes the next block in the batch, verifies the output and updates the state internally.
    fn execute_and_verify_one(&mut self, input: Self::Input<'_>) -> Result<(), Self::Error>;

    /// Executes multiple inputs in the batch, verifies the output, and updates the state
    /// internally.
    ///
    /// This method is a convenience function for calling [`BatchExecutor::execute_and_verify_one`]
    /// for each input.
    fn execute_and_verify_many<'a, I>(&mut self, inputs: I) -> Result<(), Self::Error>
    where
        I: IntoIterator<Item = Self::Input<'a>>,
    {
        for input in inputs {
            self.execute_and_verify_one(input)?;
        }
        Ok(())
    }

    /// Executes the entire batch, verifies the output, and returns the final state.
    ///
    /// This method is a convenience function for calling [`BatchExecutor::execute_and_verify_many`]
    /// and [`BatchExecutor::finalize`].
    fn execute_and_verify_batch<'a, I>(mut self, batch: I) -> Result<Self::Output, Self::Error>
    where
        I: IntoIterator<Item = Self::Input<'a>>,
        Self: Sized,
    {
        self.execute_and_verify_many(batch)?;
        Ok(self.finalize())
    }

    /// Finishes the batch and return the final state.
    fn finalize(self) -> Self::Output;

    /// Set the expected tip of the batch.
    ///
    /// This can be used to optimize state pruning during execution.
    fn set_tip(&mut self, tip: BlockNumber);

    /// Set the prune modes.
    ///
    /// They are used to determine which parts of the state should be kept during execution.
    fn set_prune_modes(&mut self, prune_modes: PruneModes);

    /// The size hint of the batch's tracked state size.
    ///
    /// This is used to optimize DB commits depending on the size of the state.
    fn size_hint(&self) -> Option<usize>;
}

/// A type that can create a new executor for block execution.
pub trait BlockExecutorProvider: Send + Sync + Clone + Unpin + 'static {
    /// Receipt type.
    type Primitives: NodePrimitives;

    /// An executor that can execute a single block given a database.
    ///
    /// # Verification
    ///
    /// The on [`Executor::execute`] the executor is expected to validate the execution output of
    /// the input, this includes:
    /// - Cumulative gas used must match the input's gas used.
    /// - Receipts must match the input's receipts root.
    ///
    /// It is not expected to validate the state trie root, this must be done by the caller using
    /// the returned state.
    type Executor<DB: Database<Error: Into<ProviderError> + Display>>: for<'a> Executor<
        DB,
        Input<'a> = BlockExecutionInput<
            'a,
            BlockWithSenders<<Self::Primitives as NodePrimitives>::Block>,
        >,
        Output = BlockExecutionOutput<<Self::Primitives as NodePrimitives>::Receipt>,
        Error = BlockExecutionError,
    >
    where
        State<DB>: FinalizeExecution<Output = BundleState>;

    /// An executor that can execute a batch of blocks given a database.
    type BatchExecutor<DB: Database<Error: Into<ProviderError> + Display>>: for<'a> BatchExecutor<
        DB,
        Input<'a> = BlockExecutionInput<
            'a,
            BlockWithSenders<<Self::Primitives as NodePrimitives>::Block>,
        >,
        Output = ExecutionOutcome<<Self::Primitives as NodePrimitives>::Receipt>,
        Error = BlockExecutionError,
    >
    where
        State<DB>: FinalizeExecution<Output = BundleState>;

    /// Creates a new executor for single block execution.
    ///
    /// This is used to execute a single block and get the changed state.
    fn executor<DB>(&self, db: DB) -> Self::Executor<DB>
    where
        DB: Database<Error: Into<ProviderError> + Display>,
        State<DB>: FinalizeExecution<Output = BundleState>;

    /// Creates a new batch executor with the given database and pruning modes.
    ///
    /// Batch executor is used to execute multiple blocks in sequence and keep track of the state
    /// during historical sync which involves executing multiple blocks in sequence.
    fn batch_executor<DB>(&self, db: DB) -> Self::BatchExecutor<DB>
    where
        DB: Database<Error: Into<ProviderError> + Display>,
        State<DB>: FinalizeExecution<Output = BundleState>;
}

/// Helper type for the output of executing a block.
#[derive(Debug, Clone)]
pub struct ExecuteOutput<R = Receipt> {
    /// Receipts obtained after executing a block.
    pub receipts: Vec<R>,
    /// Cumulative gas used in the block execution.
    pub gas_used: u64,
}

/// Defines the strategy for executing a single block.
<<<<<<< HEAD
pub trait BlockExecutionStrategy<DB>
where
    DB: Database,
    State<DB>: FinalizeExecution<Output = BundleState>,
{
=======
pub trait BlockExecutionStrategy {
    /// Database this strategy operates on.
    type DB: Database;

    /// Primitive types used by the strategy.
    type Primitives: NodePrimitives;

>>>>>>> abc4ff97
    /// The error type returned by this strategy's methods.
    type Error: From<ProviderError> + core::error::Error;

    /// Initialize the strategy with the given transaction environment overrides.
    fn init(&mut self, _tx_env_overrides: Box<dyn TxEnvOverrides>) {}

    /// Applies any necessary changes before executing the block's transactions.
    fn apply_pre_execution_changes(
        &mut self,
        block: &BlockWithSenders<<Self::Primitives as NodePrimitives>::Block>,
        total_difficulty: U256,
    ) -> Result<(), Self::Error>;

    /// Executes all transactions in the block.
    fn execute_transactions(
        &mut self,
        block: &BlockWithSenders<<Self::Primitives as NodePrimitives>::Block>,
        total_difficulty: U256,
    ) -> Result<ExecuteOutput<<Self::Primitives as NodePrimitives>::Receipt>, Self::Error>;

    /// Applies any necessary changes after executing the block's transactions.
    fn apply_post_execution_changes(
        &mut self,
        block: &BlockWithSenders<<Self::Primitives as NodePrimitives>::Block>,
        total_difficulty: U256,
        receipts: &[<Self::Primitives as NodePrimitives>::Receipt],
    ) -> Result<Requests, Self::Error>;

    /// Returns a reference to the current state.
    fn state_ref(&self) -> &State<Self::DB>;

    /// Returns a mutable reference to the current state.
    fn state_mut(&mut self) -> &mut State<Self::DB>;

    /// Sets a hook to be called after each state change during execution.
    fn with_state_hook(&mut self, _hook: Option<Box<dyn OnStateHook>>) {}

    /// Returns the final bundle state.
    fn finish(&mut self) -> BundleState {
        self.state_mut().merge_transitions(BundleRetention::Reverts);
        self.state_mut().finalize()
    }

    /// Validate a block with regard to execution results.
    fn validate_block_post_execution(
        &self,
        _block: &BlockWithSenders<<Self::Primitives as NodePrimitives>::Block>,
        _receipts: &[<Self::Primitives as NodePrimitives>::Receipt],
        _requests: &Requests,
    ) -> Result<(), ConsensusError> {
        Ok(())
    }
}

/// A strategy factory that can create block execution strategies.
pub trait BlockExecutionStrategyFactory: Send + Sync + Clone + Unpin + 'static {
    /// Primitive types used by the strategy.
    type Primitives: NodePrimitives;

    /// Associated strategy type.
    type Strategy<DB: Database<Error: Into<ProviderError> + Display>>: BlockExecutionStrategy<
        DB = DB,
        Primitives = Self::Primitives,
        Error = BlockExecutionError,
    >
    where
        State<DB>: FinalizeExecution<Output = BundleState>;

    /// Creates a strategy using the give database.
    fn create_strategy<DB>(&self, db: DB) -> Self::Strategy<DB>
    where
        DB: Database<Error: Into<ProviderError> + Display>,
        State<DB>: FinalizeExecution<Output = BundleState>;
}

impl<F> Clone for BasicBlockExecutorProvider<F>
where
    F: Clone,
{
    fn clone(&self) -> Self {
        Self { strategy_factory: self.strategy_factory.clone() }
    }
}

/// A generic block executor provider that can create executors using a strategy factory.
#[allow(missing_debug_implementations)]
pub struct BasicBlockExecutorProvider<F> {
    strategy_factory: F,
}

impl<F> BasicBlockExecutorProvider<F> {
    /// Creates a new `BasicBlockExecutorProvider` with the given strategy factory.
    pub const fn new(strategy_factory: F) -> Self {
        Self { strategy_factory }
    }
}

impl<F> BlockExecutorProvider for BasicBlockExecutorProvider<F>
where
    F: BlockExecutionStrategyFactory,
{
<<<<<<< HEAD
    type Executor<DB: Database<Error: Into<ProviderError> + Display>>
        = BasicBlockExecutor<F::Strategy<DB>, DB>
    where
        State<DB>: FinalizeExecution<Output = BundleState>;

    type BatchExecutor<DB: Database<Error: Into<ProviderError> + Display>>
        = BasicBatchExecutor<F::Strategy<DB>, DB>
    where
        State<DB>: FinalizeExecution<Output = BundleState>;
=======
    type Primitives = F::Primitives;

    type Executor<DB: Database<Error: Into<ProviderError> + Display>> =
        BasicBlockExecutor<F::Strategy<DB>>;

    type BatchExecutor<DB: Database<Error: Into<ProviderError> + Display>> =
        BasicBatchExecutor<F::Strategy<DB>>;
>>>>>>> abc4ff97

    fn executor<DB>(&self, db: DB) -> Self::Executor<DB>
    where
        DB: Database<Error: Into<ProviderError> + Display>,
        State<DB>: FinalizeExecution<Output = BundleState>,
    {
        let strategy = self.strategy_factory.create_strategy(db);
        BasicBlockExecutor::new(strategy)
    }

    fn batch_executor<DB>(&self, db: DB) -> Self::BatchExecutor<DB>
    where
        DB: Database<Error: Into<ProviderError> + Display>,
        State<DB>: FinalizeExecution<Output = BundleState>,
    {
        let strategy = self.strategy_factory.create_strategy(db);
        let batch_record = BlockBatchRecord::default();
        BasicBatchExecutor::new(strategy, batch_record)
    }
}

/// A generic block executor that uses a [`BlockExecutionStrategy`] to
/// execute blocks.
#[allow(missing_debug_implementations, dead_code)]
<<<<<<< HEAD
pub struct BasicBlockExecutor<S, DB>
where
    S: BlockExecutionStrategy<DB>,
    DB: Database,
    State<DB>: FinalizeExecution<Output = BundleState>,
{
=======
pub struct BasicBlockExecutor<S> {
>>>>>>> abc4ff97
    /// Block execution strategy.
    pub(crate) strategy: S,
}

<<<<<<< HEAD
impl<S, DB> BasicBlockExecutor<S, DB>
where
    S: BlockExecutionStrategy<DB>,
    DB: Database,
    State<DB>: FinalizeExecution<Output = BundleState>,
{
=======
impl<S> BasicBlockExecutor<S> {
>>>>>>> abc4ff97
    /// Creates a new `BasicBlockExecutor` with the given strategy.
    pub const fn new(strategy: S) -> Self {
        Self { strategy }
    }
}

impl<S, DB> Executor<DB> for BasicBlockExecutor<S>
where
    S: BlockExecutionStrategy<DB = DB>,
    DB: Database<Error: Into<ProviderError> + Display>,
    State<DB>: FinalizeExecution<Output = BundleState>,
{
    type Input<'a> =
        BlockExecutionInput<'a, BlockWithSenders<<S::Primitives as NodePrimitives>::Block>>;
    type Output = BlockExecutionOutput<<S::Primitives as NodePrimitives>::Receipt>;
    type Error = S::Error;

    fn init(&mut self, env_overrides: Box<dyn TxEnvOverrides>) {
        self.strategy.init(env_overrides);
    }

    fn execute(mut self, input: Self::Input<'_>) -> Result<Self::Output, Self::Error> {
        let BlockExecutionInput { block, total_difficulty } = input;

        self.strategy.apply_pre_execution_changes(block, total_difficulty)?;
        let ExecuteOutput { receipts, gas_used } =
            self.strategy.execute_transactions(block, total_difficulty)?;
        let requests =
            self.strategy.apply_post_execution_changes(block, total_difficulty, &receipts)?;
        let state = self.strategy.finish();

        Ok(BlockExecutionOutput { state, receipts, requests, gas_used })
    }

    fn execute_with_state_closure<F>(
        mut self,
        input: Self::Input<'_>,
        mut state: F,
    ) -> Result<Self::Output, Self::Error>
    where
        F: FnMut(&State<DB>),
    {
        let BlockExecutionInput { block, total_difficulty } = input;

        self.strategy.apply_pre_execution_changes(block, total_difficulty)?;
        let ExecuteOutput { receipts, gas_used } =
            self.strategy.execute_transactions(block, total_difficulty)?;
        let requests =
            self.strategy.apply_post_execution_changes(block, total_difficulty, &receipts)?;

        state(self.strategy.state_ref());

        let state = self.strategy.finish();

        Ok(BlockExecutionOutput { state, receipts, requests, gas_used })
    }

    fn execute_with_state_hook<H>(
        mut self,
        input: Self::Input<'_>,
        state_hook: H,
    ) -> Result<Self::Output, Self::Error>
    where
        H: OnStateHook + 'static,
    {
        let BlockExecutionInput { block, total_difficulty } = input;

        self.strategy.with_state_hook(Some(Box::new(state_hook)));

        self.strategy.apply_pre_execution_changes(block, total_difficulty)?;
        let ExecuteOutput { receipts, gas_used } =
            self.strategy.execute_transactions(block, total_difficulty)?;
        let requests =
            self.strategy.apply_post_execution_changes(block, total_difficulty, &receipts)?;

        let state = self.strategy.finish();

        Ok(BlockExecutionOutput { state, receipts, requests, gas_used })
    }
}

/// A generic batch executor that uses a [`BlockExecutionStrategy`] to
/// execute batches.
#[allow(missing_debug_implementations)]
pub struct BasicBatchExecutor<S>
where
<<<<<<< HEAD
    S: BlockExecutionStrategy<DB>,
    DB: Database,
    State<DB>: FinalizeExecution<Output = BundleState>,
=======
    S: BlockExecutionStrategy,
>>>>>>> abc4ff97
{
    /// Batch execution strategy.
    pub(crate) strategy: S,
    /// Keeps track of batch execution receipts and requests.
    pub(crate) batch_record: BlockBatchRecord<<S::Primitives as NodePrimitives>::Receipt>,
}

impl<S> BasicBatchExecutor<S>
where
<<<<<<< HEAD
    S: BlockExecutionStrategy<DB>,
    DB: Database,
    State<DB>: FinalizeExecution<Output = BundleState>,
=======
    S: BlockExecutionStrategy,
>>>>>>> abc4ff97
{
    /// Creates a new `BasicBatchExecutor` with the given strategy.
    pub const fn new(
        strategy: S,
        batch_record: BlockBatchRecord<<S::Primitives as NodePrimitives>::Receipt>,
    ) -> Self {
        Self { strategy, batch_record }
    }
}

impl<S, DB> BatchExecutor<DB> for BasicBatchExecutor<S>
where
    S: BlockExecutionStrategy<DB = DB, Error = BlockExecutionError>,
    DB: Database<Error: Into<ProviderError> + Display>,
    State<DB>: FinalizeExecution<Output = BundleState>,
{
    type Input<'a> =
        BlockExecutionInput<'a, BlockWithSenders<<S::Primitives as NodePrimitives>::Block>>;
    type Output = ExecutionOutcome<<S::Primitives as NodePrimitives>::Receipt>;
    type Error = BlockExecutionError;

    fn execute_and_verify_one(&mut self, input: Self::Input<'_>) -> Result<(), Self::Error> {
        let BlockExecutionInput { block, total_difficulty } = input;

        if self.batch_record.first_block().is_none() {
            self.batch_record.set_first_block(block.header().number());
        }

        self.strategy.apply_pre_execution_changes(block, total_difficulty)?;
        let ExecuteOutput { receipts, .. } =
            self.strategy.execute_transactions(block, total_difficulty)?;
        let requests =
            self.strategy.apply_post_execution_changes(block, total_difficulty, &receipts)?;

        self.strategy.validate_block_post_execution(block, &receipts, &requests)?;

        // prepare the state according to the prune mode
        let retention = self.batch_record.bundle_retention(block.header().number());
        self.strategy.state_mut().merge_transitions(retention);

        // store receipts in the set
        self.batch_record.save_receipts(receipts)?;

        // store requests in the set
        self.batch_record.save_requests(requests);

        Ok(())
    }

    fn finalize(mut self) -> Self::Output {
        ExecutionOutcome::new(
            self.strategy.state_mut().finalize(),
            self.batch_record.take_receipts(),
            self.batch_record.first_block().unwrap_or_default(),
            self.batch_record.take_requests(),
        )
    }

    fn set_tip(&mut self, tip: BlockNumber) {
        self.batch_record.set_tip(tip);
    }

    fn set_prune_modes(&mut self, prune_modes: PruneModes) {
        self.batch_record.set_prune_modes(prune_modes);
    }

    fn size_hint(&self) -> Option<usize> {
        Some(self.strategy.state_ref().bundle_state.size_hint())
    }
}

/// Creates an `EvmState` from a map of balance increments and the current state
/// to load accounts from. No balance increment is done in the function.
/// Zero balance increments are ignored and won't create state entries.
pub fn balance_increment_state<DB>(
    balance_increments: &HashMap<Address, u128, DefaultHashBuilder>,
    state: &mut State<DB>,
) -> Result<EvmState, BlockExecutionError>
where
    DB: Database,
{
    let mut load_account = |address: &Address| -> Result<(Address, Account), BlockExecutionError> {
        let cache_account = state.load_cache_account(*address).map_err(|_| {
            BlockExecutionError::msg("could not load account for balance increment")
        })?;

        let account = cache_account.account.as_ref().ok_or_else(|| {
            BlockExecutionError::msg("could not load account for balance increment")
        })?;

        Ok((
            *address,
            Account {
                info: account.info.clone(),
                storage: Default::default(),
                status: AccountStatus::Touched,
            },
        ))
    };

    balance_increments
        .iter()
        .filter(|(_, &balance)| balance != 0)
        .map(|(addr, _)| load_account(addr))
        .collect::<Result<EvmState, _>>()
}

#[cfg(test)]
mod tests {
    use super::*;
    use alloy_primitives::U256;
    use core::marker::PhantomData;
    use reth_chainspec::{ChainSpec, MAINNET};
    use reth_primitives::EthPrimitives;
    use revm::db::{CacheDB, EmptyDBTyped};
    use revm_primitives::{address, bytes, AccountInfo, TxEnv, KECCAK_EMPTY};
    use std::sync::Arc;

    #[derive(Clone, Default)]
    struct TestExecutorProvider;

    impl BlockExecutorProvider for TestExecutorProvider {
<<<<<<< HEAD
        type Executor<DB: Database<Error: Into<ProviderError> + Display>>
            = TestExecutor<DB>
        where
            State<DB>: FinalizeExecution<Output = BundleState>;
        type BatchExecutor<DB: Database<Error: Into<ProviderError> + Display>>
            = TestExecutor<DB>
        where
            State<DB>: FinalizeExecution<Output = BundleState>;
=======
        type Primitives = EthPrimitives;
        type Executor<DB: Database<Error: Into<ProviderError> + Display>> = TestExecutor<DB>;
        type BatchExecutor<DB: Database<Error: Into<ProviderError> + Display>> = TestExecutor<DB>;
>>>>>>> abc4ff97

        fn executor<DB>(&self, _db: DB) -> Self::Executor<DB>
        where
            DB: Database<Error: Into<ProviderError> + Display>,
            State<DB>: FinalizeExecution<Output = BundleState>,
        {
            TestExecutor(PhantomData)
        }

        fn batch_executor<DB>(&self, _db: DB) -> Self::BatchExecutor<DB>
        where
            DB: Database<Error: Into<ProviderError> + Display>,
            State<DB>: FinalizeExecution<Output = BundleState>,
        {
            TestExecutor(PhantomData)
        }
    }

    struct TestExecutor<DB>(PhantomData<DB>);

    impl<DB> Executor<DB> for TestExecutor<DB> {
        type Input<'a> = BlockExecutionInput<'a, BlockWithSenders>;
        type Output = BlockExecutionOutput<Receipt>;
        type Error = BlockExecutionError;

        fn execute(self, _input: Self::Input<'_>) -> Result<Self::Output, Self::Error> {
            Err(BlockExecutionError::msg("execution unavailable for tests"))
        }

        fn execute_with_state_closure<F>(
            self,
            _: Self::Input<'_>,
            _: F,
        ) -> Result<Self::Output, Self::Error>
        where
            F: FnMut(&State<DB>),
        {
            Err(BlockExecutionError::msg("execution unavailable for tests"))
        }

        fn execute_with_state_hook<F>(
            self,
            _: Self::Input<'_>,
            _: F,
        ) -> Result<Self::Output, Self::Error>
        where
            F: OnStateHook,
        {
            Err(BlockExecutionError::msg("execution unavailable for tests"))
        }
    }

    impl<DB> BatchExecutor<DB> for TestExecutor<DB> {
        type Input<'a> = BlockExecutionInput<'a, BlockWithSenders>;
        type Output = ExecutionOutcome;
        type Error = BlockExecutionError;

        fn execute_and_verify_one(&mut self, _input: Self::Input<'_>) -> Result<(), Self::Error> {
            Ok(())
        }

        fn finalize(self) -> Self::Output {
            todo!()
        }

        fn set_tip(&mut self, _tip: BlockNumber) {
            todo!()
        }

        fn set_prune_modes(&mut self, _prune_modes: PruneModes) {
            todo!()
        }

        fn size_hint(&self) -> Option<usize> {
            None
        }
    }

    struct TestExecutorStrategy<DB, EvmConfig> {
        // chain spec and evm config here only to illustrate how the strategy
        // factory can use them in a real use case.
        _chain_spec: Arc<ChainSpec>,
        _evm_config: EvmConfig,
        state: State<DB>,
        execute_transactions_result: ExecuteOutput<Receipt>,
        apply_post_execution_changes_result: Requests,
        finish_result: BundleState,
    }

    #[derive(Clone)]
    struct TestExecutorStrategyFactory {
        execute_transactions_result: ExecuteOutput<Receipt>,
        apply_post_execution_changes_result: Requests,
        finish_result: BundleState,
    }

    impl BlockExecutionStrategyFactory for TestExecutorStrategyFactory {
<<<<<<< HEAD
        type Strategy<DB: Database<Error: Into<ProviderError> + Display>>
            = TestExecutorStrategy<DB, TestEvmConfig>
        where
            State<DB>: FinalizeExecution<Output = BundleState>;
=======
        type Primitives = EthPrimitives;
        type Strategy<DB: Database<Error: Into<ProviderError> + Display>> =
            TestExecutorStrategy<DB, TestEvmConfig>;
>>>>>>> abc4ff97

        fn create_strategy<DB>(&self, db: DB) -> Self::Strategy<DB>
        where
            DB: Database<Error: Into<ProviderError> + Display>,
            State<DB>: FinalizeExecution<Output = BundleState>,
        {
            let state = State::builder()
                .with_database(db)
                .with_bundle_update()
                .without_state_clear()
                .build();

            TestExecutorStrategy {
                _chain_spec: MAINNET.clone(),
                _evm_config: TestEvmConfig {},
                execute_transactions_result: self.execute_transactions_result.clone(),
                apply_post_execution_changes_result: self
                    .apply_post_execution_changes_result
                    .clone(),
                finish_result: self.finish_result.clone(),
                state,
            }
        }
    }

    impl<DB> BlockExecutionStrategy for TestExecutorStrategy<DB, TestEvmConfig>
    where
        DB: Database,
        State<DB>: FinalizeExecution<Output = BundleState>,
    {
        type DB = DB;
        type Primitives = EthPrimitives;
        type Error = BlockExecutionError;

        fn apply_pre_execution_changes(
            &mut self,
            _block: &BlockWithSenders,
            _total_difficulty: U256,
        ) -> Result<(), Self::Error> {
            Ok(())
        }

        fn execute_transactions(
            &mut self,
            _block: &BlockWithSenders,
            _total_difficulty: U256,
        ) -> Result<ExecuteOutput<Receipt>, Self::Error> {
            Ok(self.execute_transactions_result.clone())
        }

        fn apply_post_execution_changes(
            &mut self,
            _block: &BlockWithSenders,
            _total_difficulty: U256,
            _receipts: &[Receipt],
        ) -> Result<Requests, Self::Error> {
            Ok(self.apply_post_execution_changes_result.clone())
        }

        fn state_ref(&self) -> &State<DB> {
            &self.state
        }

        fn state_mut(&mut self) -> &mut State<DB> {
            &mut self.state
        }

        fn with_state_hook(&mut self, _hook: Option<Box<dyn OnStateHook>>) {}

        fn finish(&mut self) -> BundleState {
            self.finish_result.clone()
        }

        fn validate_block_post_execution(
            &self,
            _block: &BlockWithSenders,
            _receipts: &[Receipt],
            _requests: &Requests,
        ) -> Result<(), ConsensusError> {
            Ok(())
        }
    }

    #[derive(Clone)]
    struct TestEvmConfig {}

    #[test]
    fn test_provider() {
        let provider = TestExecutorProvider;
        let db = CacheDB::<EmptyDBTyped<ProviderError>>::default();
        let executor = provider.executor(db);
        let _ = executor.execute(BlockExecutionInput::new(&Default::default(), U256::ZERO));
    }

    #[test]
    fn test_strategy() {
        let expected_gas_used = 10;
        let expected_receipts = vec![Receipt::default()];
        let expected_execute_transactions_result = ExecuteOutput::<Receipt> {
            receipts: expected_receipts.clone(),
            gas_used: expected_gas_used,
        };
        let expected_apply_post_execution_changes_result = Requests::new(vec![bytes!("deadbeef")]);
        let expected_finish_result = BundleState::default();

        let strategy_factory = TestExecutorStrategyFactory {
            execute_transactions_result: expected_execute_transactions_result,
            apply_post_execution_changes_result: expected_apply_post_execution_changes_result
                .clone(),
            finish_result: expected_finish_result.clone(),
        };
        let provider = BasicBlockExecutorProvider::new(strategy_factory);
        let db = CacheDB::<EmptyDBTyped<ProviderError>>::default();
        let executor = provider.executor(db);
        let result = executor.execute(BlockExecutionInput::new(&Default::default(), U256::ZERO));

        assert!(result.is_ok());
        let block_execution_output = result.unwrap();
        assert_eq!(block_execution_output.gas_used, expected_gas_used);
        assert_eq!(block_execution_output.receipts, expected_receipts);
        assert_eq!(block_execution_output.requests, expected_apply_post_execution_changes_result);
        assert_eq!(block_execution_output.state, expected_finish_result);
    }

    #[test]
    fn test_tx_env_overrider() {
        let strategy_factory = TestExecutorStrategyFactory {
            execute_transactions_result: ExecuteOutput {
                receipts: vec![Receipt::default()],
                gas_used: 10,
            },
            apply_post_execution_changes_result: Requests::new(vec![bytes!("deadbeef")]),
            finish_result: BundleState::default(),
        };
        let provider = BasicBlockExecutorProvider::new(strategy_factory);
        let db = CacheDB::<EmptyDBTyped<ProviderError>>::default();

        // if we want to apply tx env overrides the executor must be mut.
        let mut executor = provider.executor(db);
        // execute consumes the executor, so we can only call it once.
        // let result = executor.execute(BlockExecutionInput::new(&Default::default(), U256::ZERO));
        executor.init(Box::new(|tx_env: &mut TxEnv| {
            tx_env.nonce.take();
        }));
        let result = executor.execute(BlockExecutionInput::new(&Default::default(), U256::ZERO));
        assert!(result.is_ok());
    }

    fn setup_state_with_account(
        addr: Address,
        balance: u128,
        nonce: u64,
    ) -> State<CacheDB<EmptyDBTyped<BlockExecutionError>>> {
        let db = CacheDB::<EmptyDBTyped<BlockExecutionError>>::default();
        let mut state = State::builder().with_database(db).with_bundle_update().build();

        let account_info = AccountInfo {
            balance: U256::from(balance),
            nonce,
            code_hash: KECCAK_EMPTY,
            code: None,
        };
        state.insert_account(addr, account_info);
        state
    }

    #[test]
    fn test_balance_increment_state_zero() {
        let addr = address!("1000000000000000000000000000000000000000");
        let mut state = setup_state_with_account(addr, 100, 1);

        let mut increments = HashMap::<Address, u128, DefaultHashBuilder>::default();
        increments.insert(addr, 0);

        let result = balance_increment_state(&increments, &mut state).unwrap();
        assert!(result.is_empty(), "Zero increments should be ignored");
    }

    #[test]
    fn test_balance_increment_state_empty_increments_map() {
        let mut state = State::builder()
            .with_database(CacheDB::<EmptyDBTyped<BlockExecutionError>>::default())
            .with_bundle_update()
            .build();

        let increments = HashMap::<Address, u128, DefaultHashBuilder>::default();
        let result = balance_increment_state(&increments, &mut state).unwrap();
        assert!(result.is_empty(), "Empty increments map should return empty state");
    }

    #[test]
    fn test_balance_increment_state_multiple_valid_increments() {
        let addr1 = address!("1000000000000000000000000000000000000000");
        let addr2 = address!("2000000000000000000000000000000000000000");

        let mut state = setup_state_with_account(addr1, 100, 1);

        let account2 =
            AccountInfo { balance: U256::from(200), nonce: 1, code_hash: KECCAK_EMPTY, code: None };
        state.insert_account(addr2, account2);

        let mut increments = HashMap::<Address, u128, DefaultHashBuilder>::default();
        increments.insert(addr1, 50);
        increments.insert(addr2, 100);

        let result = balance_increment_state(&increments, &mut state).unwrap();

        assert_eq!(result.len(), 2);
        assert_eq!(result.get(&addr1).unwrap().info.balance, U256::from(100));
        assert_eq!(result.get(&addr2).unwrap().info.balance, U256::from(200));
    }

    #[test]
    fn test_balance_increment_state_mixed_zero_and_nonzero_increments() {
        let addr1 = address!("1000000000000000000000000000000000000000");
        let addr2 = address!("2000000000000000000000000000000000000000");

        let mut state = setup_state_with_account(addr1, 100, 1);

        let account2 =
            AccountInfo { balance: U256::from(200), nonce: 1, code_hash: KECCAK_EMPTY, code: None };
        state.insert_account(addr2, account2);

        let mut increments = HashMap::<Address, u128, DefaultHashBuilder>::default();
        increments.insert(addr1, 0);
        increments.insert(addr2, 100);

        let result = balance_increment_state(&increments, &mut state).unwrap();

        assert_eq!(result.len(), 1, "Only non-zero increments should be included");
        assert!(!result.contains_key(&addr1), "Zero increment account should not be included");
        assert_eq!(result.get(&addr2).unwrap().info.balance, U256::from(200));
    }
}<|MERGE_RESOLUTION|>--- conflicted
+++ resolved
@@ -22,10 +22,7 @@
 use reth_prune_types::PruneModes;
 use reth_revm::batch::BlockBatchRecord;
 use reth_scroll_execution::FinalizeExecution;
-use revm::{
-    db::{states::bundle_state::BundleRetention, BundleState},
-    State,
-};
+use revm::{db::BundleState, State};
 use revm_primitives::{db::Database, Account, AccountStatus, EvmState, U256};
 
 /// A general purpose executor trait that executes an input (e.g. block) and produces an output
@@ -203,13 +200,6 @@
 }
 
 /// Defines the strategy for executing a single block.
-<<<<<<< HEAD
-pub trait BlockExecutionStrategy<DB>
-where
-    DB: Database,
-    State<DB>: FinalizeExecution<Output = BundleState>,
-{
-=======
 pub trait BlockExecutionStrategy {
     /// Database this strategy operates on.
     type DB: Database;
@@ -217,7 +207,6 @@
     /// Primitive types used by the strategy.
     type Primitives: NodePrimitives;
 
->>>>>>> abc4ff97
     /// The error type returned by this strategy's methods.
     type Error: From<ProviderError> + core::error::Error;
 
@@ -256,10 +245,7 @@
     fn with_state_hook(&mut self, _hook: Option<Box<dyn OnStateHook>>) {}
 
     /// Returns the final bundle state.
-    fn finish(&mut self) -> BundleState {
-        self.state_mut().merge_transitions(BundleRetention::Reverts);
-        self.state_mut().finalize()
-    }
+    fn finish(&mut self) -> BundleState;
 
     /// Validate a block with regard to execution results.
     fn validate_block_post_execution(
@@ -319,25 +305,17 @@
 where
     F: BlockExecutionStrategyFactory,
 {
-<<<<<<< HEAD
+    type Primitives = F::Primitives;
+
     type Executor<DB: Database<Error: Into<ProviderError> + Display>>
-        = BasicBlockExecutor<F::Strategy<DB>, DB>
+        = BasicBlockExecutor<F::Strategy<DB>>
     where
         State<DB>: FinalizeExecution<Output = BundleState>;
 
     type BatchExecutor<DB: Database<Error: Into<ProviderError> + Display>>
-        = BasicBatchExecutor<F::Strategy<DB>, DB>
+        = BasicBatchExecutor<F::Strategy<DB>>
     where
         State<DB>: FinalizeExecution<Output = BundleState>;
-=======
-    type Primitives = F::Primitives;
-
-    type Executor<DB: Database<Error: Into<ProviderError> + Display>> =
-        BasicBlockExecutor<F::Strategy<DB>>;
-
-    type BatchExecutor<DB: Database<Error: Into<ProviderError> + Display>> =
-        BasicBatchExecutor<F::Strategy<DB>>;
->>>>>>> abc4ff97
 
     fn executor<DB>(&self, db: DB) -> Self::Executor<DB>
     where
@@ -362,30 +340,12 @@
 /// A generic block executor that uses a [`BlockExecutionStrategy`] to
 /// execute blocks.
 #[allow(missing_debug_implementations, dead_code)]
-<<<<<<< HEAD
-pub struct BasicBlockExecutor<S, DB>
-where
-    S: BlockExecutionStrategy<DB>,
-    DB: Database,
-    State<DB>: FinalizeExecution<Output = BundleState>,
-{
-=======
 pub struct BasicBlockExecutor<S> {
->>>>>>> abc4ff97
     /// Block execution strategy.
     pub(crate) strategy: S,
 }
 
-<<<<<<< HEAD
-impl<S, DB> BasicBlockExecutor<S, DB>
-where
-    S: BlockExecutionStrategy<DB>,
-    DB: Database,
-    State<DB>: FinalizeExecution<Output = BundleState>,
-{
-=======
 impl<S> BasicBlockExecutor<S> {
->>>>>>> abc4ff97
     /// Creates a new `BasicBlockExecutor` with the given strategy.
     pub const fn new(strategy: S) -> Self {
         Self { strategy }
@@ -472,13 +432,7 @@
 #[allow(missing_debug_implementations)]
 pub struct BasicBatchExecutor<S>
 where
-<<<<<<< HEAD
-    S: BlockExecutionStrategy<DB>,
-    DB: Database,
-    State<DB>: FinalizeExecution<Output = BundleState>,
-=======
     S: BlockExecutionStrategy,
->>>>>>> abc4ff97
 {
     /// Batch execution strategy.
     pub(crate) strategy: S,
@@ -488,13 +442,7 @@
 
 impl<S> BasicBatchExecutor<S>
 where
-<<<<<<< HEAD
-    S: BlockExecutionStrategy<DB>,
-    DB: Database,
-    State<DB>: FinalizeExecution<Output = BundleState>,
-=======
     S: BlockExecutionStrategy,
->>>>>>> abc4ff97
 {
     /// Creates a new `BasicBatchExecutor` with the given strategy.
     pub const fn new(
@@ -610,14 +558,14 @@
     use reth_chainspec::{ChainSpec, MAINNET};
     use reth_primitives::EthPrimitives;
     use revm::db::{CacheDB, EmptyDBTyped};
-    use revm_primitives::{address, bytes, AccountInfo, TxEnv, KECCAK_EMPTY};
+    use revm_primitives::{address, bytes, AccountInfo, TxEnv};
     use std::sync::Arc;
 
     #[derive(Clone, Default)]
     struct TestExecutorProvider;
 
     impl BlockExecutorProvider for TestExecutorProvider {
-<<<<<<< HEAD
+        type Primitives = EthPrimitives;
         type Executor<DB: Database<Error: Into<ProviderError> + Display>>
             = TestExecutor<DB>
         where
@@ -626,11 +574,6 @@
             = TestExecutor<DB>
         where
             State<DB>: FinalizeExecution<Output = BundleState>;
-=======
-        type Primitives = EthPrimitives;
-        type Executor<DB: Database<Error: Into<ProviderError> + Display>> = TestExecutor<DB>;
-        type BatchExecutor<DB: Database<Error: Into<ProviderError> + Display>> = TestExecutor<DB>;
->>>>>>> abc4ff97
 
         fn executor<DB>(&self, _db: DB) -> Self::Executor<DB>
         where
@@ -651,7 +594,10 @@
 
     struct TestExecutor<DB>(PhantomData<DB>);
 
-    impl<DB> Executor<DB> for TestExecutor<DB> {
+    impl<DB> Executor<DB> for TestExecutor<DB>
+    where
+        State<DB>: FinalizeExecution<Output = BundleState>,
+    {
         type Input<'a> = BlockExecutionInput<'a, BlockWithSenders>;
         type Output = BlockExecutionOutput<Receipt>;
         type Error = BlockExecutionError;
@@ -728,16 +674,11 @@
     }
 
     impl BlockExecutionStrategyFactory for TestExecutorStrategyFactory {
-<<<<<<< HEAD
+        type Primitives = EthPrimitives;
         type Strategy<DB: Database<Error: Into<ProviderError> + Display>>
             = TestExecutorStrategy<DB, TestEvmConfig>
         where
             State<DB>: FinalizeExecution<Output = BundleState>;
-=======
-        type Primitives = EthPrimitives;
-        type Strategy<DB: Database<Error: Into<ProviderError> + Display>> =
-            TestExecutorStrategy<DB, TestEvmConfig>;
->>>>>>> abc4ff97
 
         fn create_strategy<DB>(&self, db: DB) -> Self::Strategy<DB>
         where
@@ -894,12 +835,8 @@
         let db = CacheDB::<EmptyDBTyped<BlockExecutionError>>::default();
         let mut state = State::builder().with_database(db).with_bundle_update().build();
 
-        let account_info = AccountInfo {
-            balance: U256::from(balance),
-            nonce,
-            code_hash: KECCAK_EMPTY,
-            code: None,
-        };
+        let account_info =
+            AccountInfo { balance: U256::from(balance), nonce, ..Default::default() };
         state.insert_account(addr, account_info);
         state
     }
@@ -935,8 +872,7 @@
 
         let mut state = setup_state_with_account(addr1, 100, 1);
 
-        let account2 =
-            AccountInfo { balance: U256::from(200), nonce: 1, code_hash: KECCAK_EMPTY, code: None };
+        let account2 = AccountInfo { balance: U256::from(200), nonce: 1, ..Default::default() };
         state.insert_account(addr2, account2);
 
         let mut increments = HashMap::<Address, u128, DefaultHashBuilder>::default();
@@ -957,8 +893,7 @@
 
         let mut state = setup_state_with_account(addr1, 100, 1);
 
-        let account2 =
-            AccountInfo { balance: U256::from(200), nonce: 1, code_hash: KECCAK_EMPTY, code: None };
+        let account2 = AccountInfo { balance: U256::from(200), nonce: 1, ..Default::default() };
         state.insert_account(addr2, account2);
 
         let mut increments = HashMap::<Address, u128, DefaultHashBuilder>::default();
