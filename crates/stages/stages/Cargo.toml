--- conflicted
+++ resolved
@@ -39,13 +39,10 @@
 
 reth-testing-utils = { workspace = true, optional = true }
 
-<<<<<<< HEAD
 # scroll
 reth-scroll-primitives = { workspace = true, optional = true }
 
-=======
 alloy-eips.workspace = true
->>>>>>> 02824da4
 alloy-primitives.workspace = true
 alloy-consensus.workspace = true
 
