//! A chain in a [`BlockchainTree`][super::BlockchainTree].
//!
//! A [`Chain`] contains the state of accounts for the chain after execution of its constituent
//! blocks, as well as a list of the blocks the chain is composed of.

use super::externals::TreeExternals;
use crate::BundleStateDataRef;
use alloy_eips::ForkBlock;
use alloy_primitives::{BlockHash, BlockNumber, U256};
use reth_blockchain_tree_api::{
    error::{BlockchainTreeError, InsertBlockErrorKind},
    BlockAttachment, BlockValidationKind,
};
use reth_consensus::{ConsensusError, PostExecutionInput};
use reth_evm::execute::{BlockExecutorProvider, Executor};
use reth_execution_errors::BlockExecutionError;
use reth_execution_types::{Chain, ExecutionOutcome};
use reth_primitives::{GotExpected, SealedBlockWithSenders, SealedHeader};
use reth_provider::{
<<<<<<< HEAD
    providers::{BundleStateProvider, ConsistentDbView, ProviderNodeTypes},
    DBProvider, FullExecutionDataProvider, HashedPostStateProvider, ProviderError,
    StateRootProvider, TryIntoHistoricalStateProvider,
};
=======
    providers::{BundleStateProvider, ConsistentDbView, TreeNodeTypes},
    DBProvider, FullExecutionDataProvider, HashedPostStateProvider, ProviderError,
    StateRootProvider, TryIntoHistoricalStateProvider,
};
use reth_revm::database::StateProviderDatabase;
>>>>>>> abc4ff97
use reth_trie::{updates::TrieUpdates, TrieInput};
use reth_trie_parallel::root::ParallelStateRoot;
use std::{
    collections::BTreeMap,
    ops::{Deref, DerefMut},
    time::Instant,
};

/// A chain in the blockchain tree that has functionality to execute blocks and append them to
/// itself.
#[derive(Clone, Debug, Default, PartialEq, Eq)]
pub struct AppendableChain {
    chain: Chain,
}

impl Deref for AppendableChain {
    type Target = Chain;

    fn deref(&self) -> &Self::Target {
        &self.chain
    }
}

impl DerefMut for AppendableChain {
    fn deref_mut(&mut self) -> &mut Self::Target {
        &mut self.chain
    }
}

impl AppendableChain {
    /// Create a new appendable chain from a given chain.
    pub const fn new(chain: Chain) -> Self {
        Self { chain }
    }

    /// Get the chain.
    pub fn into_inner(self) -> Chain {
        self.chain
    }

    /// Create a new chain that forks off of the canonical chain.
    ///
    /// if [`BlockValidationKind::Exhaustive`] is specified, the method will verify the state root
    /// of the block.
    pub fn new_canonical_fork<N, E>(
        block: SealedBlockWithSenders,
        parent_header: &SealedHeader,
        canonical_block_hashes: &BTreeMap<BlockNumber, BlockHash>,
        canonical_fork: ForkBlock,
        externals: &TreeExternals<N, E>,
        block_attachment: BlockAttachment,
        block_validation_kind: BlockValidationKind,
    ) -> Result<Self, InsertBlockErrorKind>
    where
        N: TreeNodeTypes,
        E: BlockExecutorProvider<Primitives = N::Primitives>,
    {
        let execution_outcome = ExecutionOutcome::default();
        let empty = BTreeMap::new();

        let state_provider = BundleStateDataRef {
            execution_outcome: &execution_outcome,
            sidechain_block_hashes: &empty,
            canonical_block_hashes,
            canonical_fork,
        };

        let (bundle_state, trie_updates) = Self::validate_and_execute(
            block.clone(),
            parent_header,
            state_provider,
            externals,
            block_attachment,
            block_validation_kind,
        )?;

        Ok(Self::new(Chain::new(vec![block], bundle_state, trie_updates)))
    }

    /// Create a new chain that forks off of an existing sidechain.
    ///
    /// This differs from [`AppendableChain::new_canonical_fork`] in that this starts a new fork.
    pub(crate) fn new_chain_fork<N, E>(
        &self,
        block: SealedBlockWithSenders,
        side_chain_block_hashes: BTreeMap<BlockNumber, BlockHash>,
        canonical_block_hashes: &BTreeMap<BlockNumber, BlockHash>,
        canonical_fork: ForkBlock,
        externals: &TreeExternals<N, E>,
        block_validation_kind: BlockValidationKind,
    ) -> Result<Self, InsertBlockErrorKind>
    where
        N: TreeNodeTypes,
        E: BlockExecutorProvider<Primitives = N::Primitives>,
    {
        let parent_number =
            block.number.checked_sub(1).ok_or(BlockchainTreeError::GenesisBlockHasNoParent)?;
        let parent = self.blocks().get(&parent_number).ok_or(
            BlockchainTreeError::BlockNumberNotFoundInChain { block_number: parent_number },
        )?;

        let mut execution_outcome = self.execution_outcome().clone();

        // Revert state to the state after execution of the parent block
        execution_outcome.revert_to(parent.number);

        // Revert changesets to get the state of the parent that we need to apply the change.
        let bundle_state_data = BundleStateDataRef {
            execution_outcome: &execution_outcome,
            sidechain_block_hashes: &side_chain_block_hashes,
            canonical_block_hashes,
            canonical_fork,
        };
        let (block_state, _) = Self::validate_and_execute(
            block.clone(),
            parent,
            bundle_state_data,
            externals,
            BlockAttachment::HistoricalFork,
            block_validation_kind,
        )?;
        // extending will also optimize few things, mostly related to selfdestruct and wiping of
        // storage.
        execution_outcome.extend(block_state);

        // remove all receipts and reverts (except the last one), as they belong to the chain we
        // forked from and not the new chain we are creating.
        let size = execution_outcome.receipts().len();
        execution_outcome.receipts_mut().drain(0..size - 1);
        execution_outcome.state_mut().take_n_reverts(size - 1);
        execution_outcome.set_first_block(block.number);

        // If all is okay, return new chain back. Present chain is not modified.
        Ok(Self::new(Chain::from_block(block, execution_outcome, None)))
    }

    /// Validate and execute the given block that _extends the canonical chain_, validating its
    /// state root after execution if possible and requested.
    ///
    /// Note: State root validation is limited to blocks that extend the canonical chain and is
    /// optional, see [`BlockValidationKind`]. So this function takes two parameters to determine
    /// if the state can and should be validated.
    ///   - [`BlockAttachment`] represents if the block extends the canonical chain, and thus we can
    ///     cache the trie state updates.
    ///   - [`BlockValidationKind`] determines if the state root __should__ be validated.
    fn validate_and_execute<EDP, N, E>(
        block: SealedBlockWithSenders,
        parent_block: &SealedHeader,
        bundle_state_data_provider: EDP,
        externals: &TreeExternals<N, E>,
        block_attachment: BlockAttachment,
        block_validation_kind: BlockValidationKind,
    ) -> Result<(ExecutionOutcome, Option<TrieUpdates>), BlockExecutionError>
    where
        EDP: FullExecutionDataProvider,
        N: TreeNodeTypes,
        E: BlockExecutorProvider<Primitives = N::Primitives>,
    {
        // some checks are done before blocks comes here.
        externals.consensus.validate_header_against_parent(&block, parent_block)?;

        // get the state provider.
        let canonical_fork = bundle_state_data_provider.canonical_fork();

        // SAFETY: For block execution and parallel state root computation below we open multiple
        // independent database transactions. Upon opening the database transaction the consistent
        // view will check a current tip in the database and throw an error if it doesn't match
        // the one recorded during initialization.
        // It is safe to use consistent view without any special error handling as long as
        // we guarantee that plain state cannot change during processing of new payload.
        // The usage has to be re-evaluated if that was ever to change.
        let consistent_view =
            ConsistentDbView::new_with_latest_tip(externals.provider_factory.clone())?;
        let state_provider = consistent_view
            .provider_ro()?
            // State root calculation can take a while, and we're sure no write transaction
            // will be open in parallel. See https://github.com/paradigmxyz/reth/issues/7509.
            .disable_long_read_transaction_safety()
            .try_into_history_at_block(canonical_fork.number)?;

        let provider = BundleStateProvider::new(state_provider, bundle_state_data_provider);

        #[cfg(not(feature = "scroll"))]
        let db = reth_revm::database::StateProviderDatabase::new(&provider);
        #[cfg(feature = "scroll")]
        let db = reth_scroll_storage::ScrollStateProviderDatabase::new(&provider);
        let executor = externals.executor_factory.executor(db);
        let block_hash = block.hash();
        let block = block.unseal();

        let state = executor.execute((&block, U256::MAX).into())?;
        externals.consensus.validate_block_post_execution(
            &block,
            PostExecutionInput::new(&state.receipts, &state.requests),
        )?;

        let initial_execution_outcome = ExecutionOutcome::from((state, block.number));

        // check state root if the block extends the canonical chain __and__ if state root
        // validation was requested.
        if block_validation_kind.is_exhaustive() {
            // calculate and check state root
            let start = Instant::now();
            let (state_root, trie_updates) = if block_attachment.is_canonical() {
                let mut execution_outcome =
                    provider.block_execution_data_provider.execution_outcome().clone();
                execution_outcome.extend(initial_execution_outcome.clone());
                ParallelStateRoot::new(
                    consistent_view,
                    TrieInput::from_state(provider.hashed_post_state(execution_outcome.state())),
                )
                .incremental_root_with_updates()
                .map(|(root, updates)| (root, Some(updates)))
                .map_err(ProviderError::from)?
            } else {
                let hashed_state = provider.hashed_post_state(initial_execution_outcome.state());
<<<<<<< HEAD
                let state_root = provider.state_root_from_state(hashed_state)?;
=======
                let state_root = provider.state_root(hashed_state)?;
>>>>>>> abc4ff97
                (state_root, None)
            };
            if block.state_root != state_root {
                return Err(ConsensusError::BodyStateRootDiff(
                    GotExpected { got: state_root, expected: block.state_root }.into(),
                )
                .into())
            }

            tracing::debug!(
                target: "blockchain_tree::chain",
                number = block.number,
                hash = %block_hash,
                elapsed = ?start.elapsed(),
                "Validated state root"
            );

            Ok((initial_execution_outcome, trie_updates))
        } else {
            Ok((initial_execution_outcome, None))
        }
    }

    /// Validate and execute the given block, and append it to this chain.
    ///
    /// This expects that the block's ancestors can be traced back to the `canonical_fork` (the
    /// first parent block of the `block`'s chain that is in the canonical chain).
    ///
    /// In other words, expects a gap less (side-) chain:  [`canonical_fork..block`] in order to be
    /// able to __execute__ the block.
    ///
    /// CAUTION: This will only perform state root check if it's possible: if the `canonical_fork`
    /// is the canonical head, or: state root check can't be performed if the given canonical is
    /// __not__ the canonical head.
    #[track_caller]
    #[allow(clippy::too_many_arguments)]
    pub(crate) fn append_block<N, E>(
        &mut self,
        block: SealedBlockWithSenders,
        side_chain_block_hashes: BTreeMap<BlockNumber, BlockHash>,
        canonical_block_hashes: &BTreeMap<BlockNumber, BlockHash>,
        externals: &TreeExternals<N, E>,
        canonical_fork: ForkBlock,
        block_attachment: BlockAttachment,
        block_validation_kind: BlockValidationKind,
    ) -> Result<(), InsertBlockErrorKind>
    where
        N: TreeNodeTypes,
        E: BlockExecutorProvider<Primitives = N::Primitives>,
    {
        let parent_block = self.chain.tip();

        let bundle_state_data = BundleStateDataRef {
            execution_outcome: self.execution_outcome(),
            sidechain_block_hashes: &side_chain_block_hashes,
            canonical_block_hashes,
            canonical_fork,
        };

        let (block_state, _) = Self::validate_and_execute(
            block.clone(),
            parent_block,
            bundle_state_data,
            externals,
            block_attachment,
            block_validation_kind,
        )?;
        // extend the state.
        self.chain.append_block(block, block_state);

        Ok(())
    }
}<|MERGE_RESOLUTION|>--- conflicted
+++ resolved
@@ -17,18 +17,10 @@
 use reth_execution_types::{Chain, ExecutionOutcome};
 use reth_primitives::{GotExpected, SealedBlockWithSenders, SealedHeader};
 use reth_provider::{
-<<<<<<< HEAD
-    providers::{BundleStateProvider, ConsistentDbView, ProviderNodeTypes},
-    DBProvider, FullExecutionDataProvider, HashedPostStateProvider, ProviderError,
-    StateRootProvider, TryIntoHistoricalStateProvider,
-};
-=======
     providers::{BundleStateProvider, ConsistentDbView, TreeNodeTypes},
     DBProvider, FullExecutionDataProvider, HashedPostStateProvider, ProviderError,
     StateRootProvider, TryIntoHistoricalStateProvider,
 };
-use reth_revm::database::StateProviderDatabase;
->>>>>>> abc4ff97
 use reth_trie::{updates::TrieUpdates, TrieInput};
 use reth_trie_parallel::root::ParallelStateRoot;
 use std::{
@@ -245,11 +237,7 @@
                 .map_err(ProviderError::from)?
             } else {
                 let hashed_state = provider.hashed_post_state(initial_execution_outcome.state());
-<<<<<<< HEAD
                 let state_root = provider.state_root_from_state(hashed_state)?;
-=======
-                let state_root = provider.state_root(hashed_state)?;
->>>>>>> abc4ff97
                 (state_root, None)
             };
             if block.state_root != state_root {
