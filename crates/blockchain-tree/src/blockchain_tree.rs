--- conflicted
+++ resolved
@@ -1393,11 +1393,8 @@
     };
     use reth_stages_api::StageCheckpoint;
     use reth_trie::{root::state_root_unhashed, StateRoot};
-<<<<<<< HEAD
     use reth_trie_db::DatabaseStateRoot;
-=======
     use revm::AccountInfo;
->>>>>>> 893de64c
     use std::collections::HashMap;
 
     fn setup_externals(
