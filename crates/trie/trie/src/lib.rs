--- conflicted
+++ resolved
@@ -13,16 +13,9 @@
 )]
 #![cfg_attr(docsrs, feature(doc_cfg, doc_auto_cfg))]
 
-<<<<<<< HEAD
 /// A module for working with trie keys.
 pub mod key;
 
-/// The implementation of a container for storing intermediate changes to a trie.
-/// The container indicates when the trie has been modified.
-pub mod prefix_set;
-
-=======
->>>>>>> 94c9788e
 /// The implementation of forward-only in-memory cursor.
 pub mod forward_cursor;
 
