use crate::{
    prefix_set::{PrefixSetMut, TriePrefixSetsMut},
    Nibbles,
};
use alloy_primitives::{
    keccak256,
    map::{hash_map, HashMap, HashSet},
    Address, B256, U256,
};
use itertools::Itertools;
use rayon::prelude::{IntoParallelIterator, ParallelIterator};
use reth_primitives::Account;
use reth_trie_common::KeyHasher;
use revm::db::{states::CacheAccount, AccountStatus, BundleAccount};
use std::borrow::Cow;

/// Representation of in-memory hashed state.
#[derive(PartialEq, Eq, Clone, Default, Debug)]
pub struct HashedPostState {
    /// Mapping of hashed address to account info, `None` if destroyed.
    pub accounts: HashMap<B256, Option<Account>>,
    /// Mapping of hashed address to hashed storage.
    pub storages: HashMap<B256, HashedStorage>,
}

impl HashedPostState {
    /// Initialize [`HashedPostState`] from bundle state.
    /// Hashes all changed accounts and storage entries that are currently stored in the bundle
    /// state.
    pub fn from_bundle_state<'a, KH: KeyHasher>(
        state: impl IntoParallelIterator<Item = (&'a Address, &'a BundleAccount)>,
    ) -> Self {
        let hashed = state
            .into_par_iter()
            .map(|(address, account)| {
                let hashed_address = KH::hash_key(address);
                let hashed_account = account.info.clone().map(Into::into);
                let hashed_storage = HashedStorage::from_plain_storage(
                    account.status,
                    account.storage.iter().map(|(slot, value)| (slot, &value.present_value)),
                );
                (hashed_address, (hashed_account, hashed_storage))
            })
            .collect::<Vec<(B256, (Option<Account>, HashedStorage))>>();

        let mut accounts = HashMap::with_capacity_and_hasher(hashed.len(), Default::default());
        let mut storages = HashMap::with_capacity_and_hasher(hashed.len(), Default::default());
        for (address, (account, storage)) in hashed {
            accounts.insert(address, account);
            storages.insert(address, storage);
        }
        Self { accounts, storages }
    }

    /// Initialize [`HashedPostState`] from cached state.
    /// Hashes all changed accounts and storage entries that are currently stored in cache.
    pub fn from_cache_state<'a, KH: KeyHasher>(
        state: impl IntoParallelIterator<Item = (&'a Address, &'a CacheAccount)>,
    ) -> Self {
        let hashed = state
            .into_par_iter()
            .map(|(address, account)| {
<<<<<<< HEAD
                let hashed_address = KH::hash_key(address);
                let hashed_account = account.account.as_ref().map(|a| a.info.clone().into());
=======
                let hashed_address = keccak256(address);
                let hashed_account =
                    account.account.as_ref().map(|a| Account::from_account_info(a.info.clone()));
>>>>>>> fbf8e9ed
                let hashed_storage = HashedStorage::from_plain_storage(
                    account.status,
                    account.account.as_ref().map(|a| a.storage.iter()).into_iter().flatten(),
                );
                (hashed_address, (hashed_account, hashed_storage))
            })
            .collect::<Vec<(B256, (Option<Account>, HashedStorage))>>();

        let mut accounts = HashMap::with_capacity_and_hasher(hashed.len(), Default::default());
        let mut storages = HashMap::with_capacity_and_hasher(hashed.len(), Default::default());
        for (address, (account, storage)) in hashed {
            accounts.insert(address, account);
            storages.insert(address, storage);
        }
        Self { accounts, storages }
    }

    /// Construct [`HashedPostState`] from a single [`HashedStorage`].
    pub fn from_hashed_storage(hashed_address: B256, storage: HashedStorage) -> Self {
        Self {
            accounts: HashMap::default(),
            storages: HashMap::from_iter([(hashed_address, storage)]),
        }
    }

    /// Set account entries on hashed state.
    pub fn with_accounts(
        mut self,
        accounts: impl IntoIterator<Item = (B256, Option<Account>)>,
    ) -> Self {
        self.accounts = HashMap::from_iter(accounts);
        self
    }

    /// Set storage entries on hashed state.
    pub fn with_storages(
        mut self,
        storages: impl IntoIterator<Item = (B256, HashedStorage)>,
    ) -> Self {
        self.storages = HashMap::from_iter(storages);
        self
    }

    /// Returns `true` if the hashed state is empty.
    pub fn is_empty(&self) -> bool {
        self.accounts.is_empty() && self.storages.is_empty()
    }

    /// Construct [`TriePrefixSetsMut`] from hashed post state.
    /// The prefix sets contain the hashed account and storage keys that have been changed in the
    /// post state.
    pub fn construct_prefix_sets(&self) -> TriePrefixSetsMut {
        // Populate account prefix set.
        let mut account_prefix_set = PrefixSetMut::with_capacity(self.accounts.len());
        let mut destroyed_accounts = HashSet::default();
        for (hashed_address, account) in &self.accounts {
            account_prefix_set.insert(Nibbles::unpack(hashed_address));

            if account.is_none() {
                destroyed_accounts.insert(*hashed_address);
            }
        }

        // Populate storage prefix sets.
        let mut storage_prefix_sets =
            HashMap::with_capacity_and_hasher(self.storages.len(), Default::default());
        for (hashed_address, hashed_storage) in &self.storages {
            account_prefix_set.insert(Nibbles::unpack(hashed_address));
            storage_prefix_sets.insert(*hashed_address, hashed_storage.construct_prefix_set());
        }

        TriePrefixSetsMut { account_prefix_set, storage_prefix_sets, destroyed_accounts }
    }

    /// Extend this hashed post state with contents of another.
    /// Entries in the second hashed post state take precedence.
    pub fn extend(&mut self, other: Self) {
        self.extend_inner(Cow::Owned(other));
    }

    /// Extend this hashed post state with contents of another.
    /// Entries in the second hashed post state take precedence.
    ///
    /// Slightly less efficient than [`Self::extend`], but preferred to `extend(other.clone())`.
    pub fn extend_ref(&mut self, other: &Self) {
        self.extend_inner(Cow::Borrowed(other));
    }

    fn extend_inner(&mut self, other: Cow<'_, Self>) {
        self.accounts.extend(other.accounts.iter().map(|(&k, &v)| (k, v)));

        self.storages.reserve(other.storages.len());
        match other {
            Cow::Borrowed(other) => {
                self.extend_storages(other.storages.iter().map(|(k, v)| (*k, Cow::Borrowed(v))))
            }
            Cow::Owned(other) => {
                self.extend_storages(other.storages.into_iter().map(|(k, v)| (k, Cow::Owned(v))))
            }
        }
    }

    fn extend_storages<'a>(
        &mut self,
        storages: impl IntoIterator<Item = (B256, Cow<'a, HashedStorage>)>,
    ) {
        for (hashed_address, storage) in storages {
            match self.storages.entry(hashed_address) {
                hash_map::Entry::Vacant(entry) => {
                    entry.insert(storage.into_owned());
                }
                hash_map::Entry::Occupied(mut entry) => {
                    entry.get_mut().extend(&storage);
                }
            }
        }
    }

    /// Converts hashed post state into [`HashedPostStateSorted`].
    pub fn into_sorted(self) -> HashedPostStateSorted {
        let mut updated_accounts = Vec::new();
        let mut destroyed_accounts = HashSet::default();
        for (hashed_address, info) in self.accounts {
            if let Some(info) = info {
                updated_accounts.push((hashed_address, info));
            } else {
                destroyed_accounts.insert(hashed_address);
            }
        }
        updated_accounts.sort_unstable_by_key(|(address, _)| *address);
        let accounts = HashedAccountsSorted { accounts: updated_accounts, destroyed_accounts };

        let storages = self
            .storages
            .into_iter()
            .map(|(hashed_address, storage)| (hashed_address, storage.into_sorted()))
            .collect();

        HashedPostStateSorted { accounts, storages }
    }
}

/// Representation of in-memory hashed storage.
#[derive(PartialEq, Eq, Clone, Debug, Default)]
pub struct HashedStorage {
    /// Flag indicating whether the storage was wiped or not.
    pub wiped: bool,
    /// Mapping of hashed storage slot to storage value.
    pub storage: HashMap<B256, U256>,
}

impl HashedStorage {
    /// Create new instance of [`HashedStorage`].
    pub fn new(wiped: bool) -> Self {
        Self { wiped, storage: HashMap::default() }
    }

    /// Create new hashed storage from iterator.
    pub fn from_iter(wiped: bool, iter: impl IntoIterator<Item = (B256, U256)>) -> Self {
        Self { wiped, storage: HashMap::from_iter(iter) }
    }

    /// Create new hashed storage from account status and plain storage.
    pub fn from_plain_storage<'a>(
        status: AccountStatus,
        storage: impl IntoIterator<Item = (&'a U256, &'a U256)>,
    ) -> Self {
        Self::from_iter(
            status.was_destroyed(),
            storage.into_iter().map(|(key, value)| (keccak256(B256::from(*key)), *value)),
        )
    }

    /// Construct [`PrefixSetMut`] from hashed storage.
    pub fn construct_prefix_set(&self) -> PrefixSetMut {
        if self.wiped {
            PrefixSetMut::all()
        } else {
            let mut prefix_set = PrefixSetMut::with_capacity(self.storage.len());
            for hashed_slot in self.storage.keys() {
                prefix_set.insert(Nibbles::unpack(hashed_slot));
            }
            prefix_set
        }
    }

    /// Extend hashed storage with contents of other.
    /// The entries in second hashed storage take precedence.
    pub fn extend(&mut self, other: &Self) {
        if other.wiped {
            self.wiped = true;
            self.storage.clear();
        }
        self.storage.extend(other.storage.iter().map(|(&k, &v)| (k, v)));
    }

    /// Converts hashed storage into [`HashedStorageSorted`].
    pub fn into_sorted(self) -> HashedStorageSorted {
        let mut non_zero_valued_slots = Vec::new();
        let mut zero_valued_slots = HashSet::default();
        for (hashed_slot, value) in self.storage {
            if value.is_zero() {
                zero_valued_slots.insert(hashed_slot);
            } else {
                non_zero_valued_slots.push((hashed_slot, value));
            }
        }
        non_zero_valued_slots.sort_unstable_by_key(|(key, _)| *key);

        HashedStorageSorted { non_zero_valued_slots, zero_valued_slots, wiped: self.wiped }
    }
}

/// Sorted hashed post state optimized for iterating during state trie calculation.
#[derive(PartialEq, Eq, Clone, Default, Debug)]
pub struct HashedPostStateSorted {
    /// Updated state of accounts.
    pub(crate) accounts: HashedAccountsSorted,
    /// Map of hashed addresses to hashed storage.
    pub(crate) storages: HashMap<B256, HashedStorageSorted>,
}

impl HashedPostStateSorted {
    /// Create new instance of [`HashedPostStateSorted`]
    pub const fn new(
        accounts: HashedAccountsSorted,
        storages: HashMap<B256, HashedStorageSorted>,
    ) -> Self {
        Self { accounts, storages }
    }

    /// Returns reference to hashed accounts.
    pub const fn accounts(&self) -> &HashedAccountsSorted {
        &self.accounts
    }

    /// Returns reference to hashed account storages.
    pub const fn account_storages(&self) -> &HashMap<B256, HashedStorageSorted> {
        &self.storages
    }
}

/// Sorted account state optimized for iterating during state trie calculation.
#[derive(Clone, Eq, PartialEq, Default, Debug)]
pub struct HashedAccountsSorted {
    /// Sorted collection of hashed addresses and their account info.
    pub(crate) accounts: Vec<(B256, Account)>,
    /// Set of destroyed account keys.
    pub(crate) destroyed_accounts: HashSet<B256>,
}

impl HashedAccountsSorted {
    /// Returns a sorted iterator over updated accounts.
    pub fn accounts_sorted(&self) -> impl Iterator<Item = (B256, Option<Account>)> {
        self.accounts
            .iter()
            .map(|(address, account)| (*address, Some(*account)))
            .chain(self.destroyed_accounts.iter().map(|address| (*address, None)))
            .sorted_by_key(|entry| *entry.0)
    }
}

/// Sorted hashed storage optimized for iterating during state trie calculation.
#[derive(Clone, Eq, PartialEq, Debug)]
pub struct HashedStorageSorted {
    /// Sorted hashed storage slots with non-zero value.
    pub(crate) non_zero_valued_slots: Vec<(B256, U256)>,
    /// Slots that have been zero valued.
    pub(crate) zero_valued_slots: HashSet<B256>,
    /// Flag indicating whether the storage was wiped or not.
    pub(crate) wiped: bool,
}

impl HashedStorageSorted {
    /// Returns `true` if the account was wiped.
    pub const fn is_wiped(&self) -> bool {
        self.wiped
    }

    /// Returns a sorted iterator over updated storage slots.
    pub fn storage_slots_sorted(&self) -> impl Iterator<Item = (B256, U256)> {
        self.non_zero_valued_slots
            .iter()
            .map(|(hashed_slot, value)| (*hashed_slot, *value))
            .chain(self.zero_valued_slots.iter().map(|hashed_slot| (*hashed_slot, U256::ZERO)))
            .sorted_by_key(|entry| *entry.0)
    }
}

#[cfg(test)]
mod tests {
    use super::*;
<<<<<<< HEAD
    use alloy_primitives::Bytes;
    use reth_trie_common::KeccakKeyHasher;
=======
    use alloy_primitives::{Address, Bytes};
>>>>>>> fbf8e9ed
    use revm::{
        db::{
            states::{plain_account::PlainStorage, CacheAccount, StorageSlot},
            BundleAccount, StorageWithOriginalValues,
        },
        primitives::{AccountInfo, Bytecode},
        PlainAccount,
    };

    #[test]
    fn hashed_state_wiped_extension() {
        let hashed_address = B256::default();
        let hashed_slot = B256::with_last_byte(64);
        let hashed_slot2 = B256::with_last_byte(65);

        // Initialize post state storage
        let original_slot_value = U256::from(123);
        let mut hashed_state = HashedPostState::default().with_storages([(
            hashed_address,
            HashedStorage::from_iter(
                false,
                [(hashed_slot, original_slot_value), (hashed_slot2, original_slot_value)],
            ),
        )]);

        // Update single slot value
        let updated_slot_value = U256::from(321);
        let extension = HashedPostState::default().with_storages([(
            hashed_address,
            HashedStorage::from_iter(false, [(hashed_slot, updated_slot_value)]),
        )]);
        hashed_state.extend(extension);

        let account_storage = hashed_state.storages.get(&hashed_address);
        assert_eq!(
            account_storage.and_then(|st| st.storage.get(&hashed_slot)),
            Some(&updated_slot_value)
        );
        assert_eq!(
            account_storage.and_then(|st| st.storage.get(&hashed_slot2)),
            Some(&original_slot_value)
        );
        assert_eq!(account_storage.map(|st| st.wiped), Some(false));

        // Wipe account storage
        let wiped_extension =
            HashedPostState::default().with_storages([(hashed_address, HashedStorage::new(true))]);
        hashed_state.extend(wiped_extension);

        let account_storage = hashed_state.storages.get(&hashed_address);
        assert_eq!(account_storage.map(|st| st.storage.is_empty()), Some(true));
        assert_eq!(account_storage.map(|st| st.wiped), Some(true));

        // Reinitialize single slot value
        hashed_state.extend(HashedPostState::default().with_storages([(
            hashed_address,
            HashedStorage::from_iter(false, [(hashed_slot, original_slot_value)]),
        )]));
        let account_storage = hashed_state.storages.get(&hashed_address);
        assert_eq!(
            account_storage.and_then(|st| st.storage.get(&hashed_slot)),
            Some(&original_slot_value)
        );
        assert_eq!(account_storage.and_then(|st| st.storage.get(&hashed_slot2)), None);
        assert_eq!(account_storage.map(|st| st.wiped), Some(true));

        // Reinitialize single slot value
        hashed_state.extend(HashedPostState::default().with_storages([(
            hashed_address,
            HashedStorage::from_iter(false, [(hashed_slot2, updated_slot_value)]),
        )]));
        let account_storage = hashed_state.storages.get(&hashed_address);
        assert_eq!(
            account_storage.and_then(|st| st.storage.get(&hashed_slot)),
            Some(&original_slot_value)
        );
        assert_eq!(
            account_storage.and_then(|st| st.storage.get(&hashed_slot2)),
            Some(&updated_slot_value)
        );
        assert_eq!(account_storage.map(|st| st.wiped), Some(true));
    }

    #[test]
    fn test_hashed_post_state_from_bundle_state() {
        // Prepare a random Ethereum address as a key for the account.
        let address = Address::random();

        // Create a mock account info object.
        let account_info = AccountInfo {
            balance: U256::from(123),
            nonce: 42,
            code_hash: B256::random(),
            code: Some(Bytecode::LegacyRaw(Bytes::from(vec![1, 2]))),
            #[cfg(feature = "scroll")]
            code_size: 2,
            #[cfg(feature = "scroll")]
            poseidon_code_hash: B256::random(),
        };

        let mut storage = StorageWithOriginalValues::default();
        storage.insert(
            U256::from(1),
            StorageSlot { present_value: U256::from(4), ..Default::default() },
        );

        // Create a `BundleAccount` struct to represent the account and its storage.
        let account = BundleAccount {
            status: AccountStatus::Changed,
            info: Some(account_info.clone()),
            storage,
            original_info: None,
        };

        // Create a vector of tuples representing the bundle state.
        let state = vec![(&address, &account)];

        // Convert the bundle state into a hashed post state.
        let hashed_state = HashedPostState::from_bundle_state::<KeccakKeyHasher>(state);

        // Validate the hashed post state.
        assert_eq!(hashed_state.accounts.len(), 1);
        assert_eq!(hashed_state.storages.len(), 1);

        // Validate the account info.
        assert_eq!(
            *hashed_state.accounts.get(&keccak256(address)).unwrap(),
            Some(account_info.into())
        );
    }

    #[test]
    fn test_hashed_post_state_from_cache_state() {
        // Prepare a random Ethereum address.
        let address = Address::random();

        // Create mock account info.
        let account_info = revm::shared::AccountInfo {
            balance: U256::from(500),
            nonce: 5,
            code_hash: B256::random(),
            code: None,
        };

        let mut storage = PlainStorage::default();
        storage.insert(U256::from(1), U256::from(35636));

        // Create a `CacheAccount` with the mock account info.
        let account = CacheAccount {
            account: Some(PlainAccount { info: account_info.clone(), storage }),
            status: AccountStatus::Changed,
        };

        // Create a vector of tuples representing the cache state.
        let state = vec![(&address, &account)];

        // Convert the cache state into a hashed post state.
        let hashed_state = HashedPostState::from_cache_state::<KeccakKeyHasher>(state);

        // Validate the hashed post state.
        assert_eq!(hashed_state.accounts.len(), 1);
        assert_eq!(hashed_state.storages.len(), 1);

        // Validate the account info.
        assert_eq!(
            *hashed_state.accounts.get(&keccak256(address)).unwrap(),
            Some(account_info.into())
        );
    }

    #[test]
    fn test_hashed_post_state_with_accounts() {
        // Prepare random addresses and mock account info.
        let address_1 = Address::random();
        let address_2 = Address::random();

        let account_info_1 = AccountInfo {
            balance: U256::from(1000),
            nonce: 1,
            code_hash: B256::random(),
            code: None,
            #[cfg(feature = "scroll")]
            code_size: 10,
            #[cfg(feature = "scroll")]
            poseidon_code_hash: B256::random(),
        };

        // Create hashed accounts with addresses.
        let account_1 = (keccak256(address_1), Some(account_info_1.into()));
        let account_2 = (keccak256(address_2), None);

        // Add accounts to the hashed post state.
        let hashed_state = HashedPostState::default().with_accounts(vec![account_1, account_2]);

        // Validate the hashed post state.
        assert_eq!(hashed_state.accounts.len(), 2);
        assert!(hashed_state.accounts.contains_key(&keccak256(address_1)));
        assert!(hashed_state.accounts.contains_key(&keccak256(address_2)));
    }

    #[test]
    fn test_hashed_post_state_with_storages() {
        // Prepare random addresses and mock storage entries.
        let address_1 = Address::random();
        let address_2 = Address::random();

        let storage_1 = (keccak256(address_1), HashedStorage::new(false));
        let storage_2 = (keccak256(address_2), HashedStorage::new(true));

        // Add storages to the hashed post state.
        let hashed_state = HashedPostState::default().with_storages(vec![storage_1, storage_2]);

        // Validate the hashed post state.
        assert_eq!(hashed_state.storages.len(), 2);
        assert!(hashed_state.storages.contains_key(&keccak256(address_1)));
        assert!(hashed_state.storages.contains_key(&keccak256(address_2)));
    }

    #[test]
    fn test_hashed_post_state_is_empty() {
        // Create an empty hashed post state and validate it's empty.
        let empty_state = HashedPostState::default();
        assert!(empty_state.is_empty());

        // Add an account and validate the state is no longer empty.
        let non_empty_state = HashedPostState::default()
            .with_accounts(vec![(keccak256(Address::random()), Some(Account::default()))]);
        assert!(!non_empty_state.is_empty());
    }
}<|MERGE_RESOLUTION|>--- conflicted
+++ resolved
@@ -60,14 +60,9 @@
         let hashed = state
             .into_par_iter()
             .map(|(address, account)| {
-<<<<<<< HEAD
                 let hashed_address = KH::hash_key(address);
-                let hashed_account = account.account.as_ref().map(|a| a.info.clone().into());
-=======
-                let hashed_address = keccak256(address);
                 let hashed_account =
                     account.account.as_ref().map(|a| Account::from_account_info(a.info.clone()));
->>>>>>> fbf8e9ed
                 let hashed_storage = HashedStorage::from_plain_storage(
                     account.status,
                     account.account.as_ref().map(|a| a.storage.iter()).into_iter().flatten(),
@@ -360,12 +355,8 @@
 #[cfg(test)]
 mod tests {
     use super::*;
-<<<<<<< HEAD
-    use alloy_primitives::Bytes;
+    use alloy_primitives::{Address, Bytes};
     use reth_trie_common::KeccakKeyHasher;
-=======
-    use alloy_primitives::{Address, Bytes};
->>>>>>> fbf8e9ed
     use revm::{
         db::{
             states::{plain_account::PlainStorage, CacheAccount, StorageSlot},
