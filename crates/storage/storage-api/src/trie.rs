--- conflicted
+++ resolved
@@ -6,14 +6,9 @@
 use reth_trie::{
     prefix_set::TriePrefixSets,
     updates::{StorageTrieUpdates, TrieUpdates},
-<<<<<<< HEAD
-    AccountProof, HashedPostState, HashedStorage, IntermediateStateRootState, MultiProof,
-    StateRootProgress, StorageMultiProof, StorageProof, TrieInput,
-=======
     AccountProof, HashedPostState, HashedPostStateSorted, HashedStorage,
     IntermediateStateRootState, MultiProof, StateRootProgress, StorageMultiProof, StorageProof,
     TrieInput,
->>>>>>> dad6d743
 };
 
 /// A type that can compute the state root of a given post state.
@@ -73,8 +68,6 @@
         &self,
         prefix_set: TriePrefixSets,
     ) -> ProviderResult<(B256, TrieUpdates)>;
-<<<<<<< HEAD
-=======
 
     /// Returns the state root of the [`HashedPostState`] on top of the current, the trie updates
     /// and the sorted hashed post state ([`HashedPostStateSorted`]).
@@ -82,7 +75,6 @@
         &self,
         hashed_state: HashedPostState,
     ) -> ProviderResult<(B256, TrieUpdates, HashedPostStateSorted)>;
->>>>>>> dad6d743
 }
 
 /// A type that can compute the storage root for a given account.
