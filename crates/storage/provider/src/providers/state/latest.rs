use crate::{
    providers::state::macros::delegate_provider_impls, AccountReader, BlockHashReader,
    HashedPostStateProvider, StateProvider, StateRootProvider,
};
use alloy_primitives::{
    map::{HashMap, HashSet},
    Address, BlockNumber, Bytes, StorageKey, StorageValue, B256,
};
use reth_db::tables;
use reth_db_api::{cursor::DbDupCursorRO, transaction::DbTx};
use reth_primitives::{Account, Bytecode};
use reth_storage_api::{
    DBProvider, HashedStorageProvider, KeyHasherProvider, StateCommitmentProvider,
    StateProofProvider, StateRootProviderExt, StorageRootProvider,
};
use reth_storage_errors::provider::{ProviderError, ProviderResult};
use reth_trie::{
    proof::{Proof, StorageProof},
    updates::TrieUpdates,
    witness::TrieWitness,
    AccountProof, HashedPostState, HashedStorage, KeyHasher, MultiProof, StorageMultiProof,
    StorageRoot, TrieInput,
};
use reth_trie_db::{
    DatabaseProof, DatabaseStateRoot, DatabaseStorageProof, DatabaseStorageRoot,
    DatabaseTrieWitness, StateCommitment,
};

/// State provider over latest state that takes tx reference.
///
/// Wraps a [`DBProvider`] to get access to database.
#[derive(Debug)]
pub struct LatestStateProviderRef<'b, Provider>(&'b Provider);

impl<'b, Provider: DBProvider> LatestStateProviderRef<'b, Provider> {
    /// Create new state provider
    pub const fn new(provider: &'b Provider) -> Self {
        Self(provider)
    }

    fn tx(&self) -> &Provider::Tx {
        self.0.tx_ref()
    }
}

impl<Provider: DBProvider> AccountReader for LatestStateProviderRef<'_, Provider> {
    /// Get basic account information.
    fn basic_account(&self, address: Address) -> ProviderResult<Option<Account>> {
        self.tx().get::<tables::PlainAccountState>(address).map_err(Into::into)
    }
}

impl<Provider: BlockHashReader> BlockHashReader for LatestStateProviderRef<'_, Provider> {
    /// Get block hash by number.
    fn block_hash(&self, number: u64) -> ProviderResult<Option<B256>> {
        self.0.block_hash(number)
    }

    fn canonical_hashes_range(
        &self,
        start: BlockNumber,
        end: BlockNumber,
    ) -> ProviderResult<Vec<B256>> {
        self.0.canonical_hashes_range(start, end)
    }
}

impl<Provider: DBProvider + StateCommitmentProvider> StateRootProvider
    for LatestStateProviderRef<'_, Provider>
{
    fn state_root_from_state(&self, hashed_state: HashedPostState) -> ProviderResult<B256> {
        <Provider::StateCommitment as StateCommitment>::StateRoot::overlay_root(
            self.tx(),
            hashed_state,
        )
        .map_err(|err| ProviderError::Database(err.into()))
    }

    fn state_root_from_nodes(&self, input: TrieInput) -> ProviderResult<B256> {
        <Provider::StateCommitment as StateCommitment>::StateRoot::overlay_root_from_nodes(
            self.tx(),
            input,
        )
        .map_err(|err| ProviderError::Database(err.into()))
    }

    fn state_root_from_state_with_updates(
        &self,
        hashed_state: HashedPostState,
    ) -> ProviderResult<(B256, TrieUpdates)> {
<<<<<<< HEAD
        <Provider::StateCommitment as StateCommitment>::StateRoot::overlay_root_with_updates(
            self.tx(),
            hashed_state,
        )
        .map_err(|err| ProviderError::Database(err.into()))
=======
        let (root, updates, _state_sorted) =
            <Provider::StateCommitment as StateCommitment>::StateRoot::overlay_root_with_updates(
                self.tx(),
                hashed_state,
            )
            .map_err(|err| ProviderError::Database(err.into()))?;
        Ok((root, updates))
>>>>>>> dad6d743
    }

    fn state_root_from_nodes_with_updates(
        &self,
        input: TrieInput,
    ) -> ProviderResult<(B256, TrieUpdates)> {
        <Provider::StateCommitment as StateCommitment>::StateRoot::overlay_root_from_nodes_with_updates(self.tx(), input)
<<<<<<< HEAD
=======
            .map_err(|err| ProviderError::Database(err.into()))
    }
}

impl<Provider: DBProvider + StateCommitmentProvider> StateRootProviderExt
    for LatestStateProviderRef<'_, Provider>
{
    fn state_root(&self) -> ProviderResult<B256> {
        <Provider::StateCommitment as StateCommitment>::StateRoot::root(self.tx())
            .map_err(|err| ProviderError::Database(err.into()))
    }

    fn state_root_with_updates(&self) -> ProviderResult<(B256, TrieUpdates)> {
        <Provider::StateCommitment as StateCommitment>::StateRoot::root_with_updates(self.tx())
>>>>>>> dad6d743
            .map_err(|err| ProviderError::Database(err.into()))
    }

    fn incremental_state_root_with_updates(
        &self,
        range: std::ops::RangeInclusive<BlockNumber>,
    ) -> ProviderResult<(B256, TrieUpdates)> {
        <Provider::StateCommitment as StateCommitment>::StateRoot::incremental_root_with_updates(
            self.tx(),
            range,
        )
        .map_err(|err| ProviderError::Database(err.into()))
    }

    fn state_root_from_prefix_sets_with_updates(
        &self,
        prefix_set: reth_trie::prefix_set::TriePrefixSets,
    ) -> ProviderResult<(B256, TrieUpdates)> {
        <Provider::StateCommitment as StateCommitment>::StateRoot::root_from_prefix_sets_with_updates(
            self.tx(),
            prefix_set,
        )
        .map_err(|err| ProviderError::Database(err.into()))
    }

    fn state_root_with_progress(
        &self,
        state: Option<reth_trie::IntermediateStateRootState>,
    ) -> ProviderResult<reth_trie::StateRootProgress> {
        <Provider::StateCommitment as StateCommitment>::StateRoot::root_with_progress(
            self.tx(),
            state,
        )
        .map_err(|err| ProviderError::Database(err.into()))
    }

    fn state_root_from_state_with_updates_and_sorted_state(
        &self,
        hashed_state: HashedPostState,
    ) -> ProviderResult<(B256, TrieUpdates, reth_trie::HashedPostStateSorted)> {
        <Provider::StateCommitment as StateCommitment>::StateRoot::overlay_root_with_updates(
            self.tx(),
            hashed_state,
        )
        .map_err(|err| ProviderError::Database(err.into()))
    }
}

impl<Provider: DBProvider + StateCommitmentProvider> StateRootProviderExt
    for LatestStateProviderRef<'_, Provider>
{
    fn state_root(&self) -> ProviderResult<B256> {
        <Provider::StateCommitment as StateCommitment>::StateRoot::root(self.tx())
            .map_err(|err| ProviderError::Database(err.into()))
    }

    fn state_root_with_updates(&self) -> ProviderResult<(B256, TrieUpdates)> {
        <Provider::StateCommitment as StateCommitment>::StateRoot::root_with_updates(self.tx())
            .map_err(|err| ProviderError::Database(err.into()))
    }

    fn incremental_state_root_with_updates(
        &self,
        range: std::ops::RangeInclusive<BlockNumber>,
    ) -> ProviderResult<(B256, TrieUpdates)> {
        <Provider::StateCommitment as StateCommitment>::StateRoot::incremental_root_with_updates(
            self.tx(),
            range,
        )
        .map_err(|err| ProviderError::Database(err.into()))
    }

    fn state_root_from_prefix_sets_with_updates(
        &self,
        prefix_set: reth_trie::prefix_set::TriePrefixSets,
    ) -> ProviderResult<(B256, TrieUpdates)> {
        <Provider::StateCommitment as StateCommitment>::StateRoot::root_from_prefix_sets_with_updates(
            self.tx(),
            prefix_set,
        )
        .map_err(|err| ProviderError::Database(err.into()))
    }

    fn state_root_with_progress(
        &self,
        state: Option<reth_trie::IntermediateStateRootState>,
    ) -> ProviderResult<reth_trie::StateRootProgress> {
        <Provider::StateCommitment as StateCommitment>::StateRoot::root_with_progress(
            self.tx(),
            state,
        )
        .map_err(|err| ProviderError::Database(err.into()))
    }
}

impl<Provider: DBProvider + StateCommitmentProvider> StorageRootProvider
    for LatestStateProviderRef<'_, Provider>
{
    fn storage_root(
        &self,
        address: Address,
        hashed_storage: HashedStorage,
    ) -> ProviderResult<B256> {
        StorageRoot::overlay_root(self.tx(), address, hashed_storage)
            .map_err(|err| ProviderError::Database(err.into()))
    }

    fn storage_proof(
        &self,
        address: Address,
        slot: B256,
        hashed_storage: HashedStorage,
    ) -> ProviderResult<reth_trie::StorageProof> {
        StorageProof::overlay_storage_proof(self.tx(), address, slot, hashed_storage)
            .map_err(Into::<ProviderError>::into)
    }

    fn storage_multiproof(
        &self,
        address: Address,
        slots: &[B256],
        hashed_storage: HashedStorage,
    ) -> ProviderResult<StorageMultiProof> {
        StorageProof::overlay_storage_multiproof(self.tx(), address, slots, hashed_storage)
            .map_err(Into::<ProviderError>::into)
    }
}

impl<Provider: DBProvider + StateCommitmentProvider> StateProofProvider
    for LatestStateProviderRef<'_, Provider>
{
    fn proof(
        &self,
        input: TrieInput,
        address: Address,
        slots: &[B256],
    ) -> ProviderResult<AccountProof> {
        Proof::overlay_account_proof(self.tx(), input, address, slots)
            .map_err(Into::<ProviderError>::into)
    }

    fn multiproof(
        &self,
        input: TrieInput,
        targets: HashMap<B256, HashSet<B256>>,
    ) -> ProviderResult<MultiProof> {
        Proof::overlay_multiproof(self.tx(), input, targets).map_err(Into::<ProviderError>::into)
    }

    fn witness(
        &self,
        input: TrieInput,
        target: HashedPostState,
    ) -> ProviderResult<HashMap<B256, Bytes>> {
        TrieWitness::overlay_witness(self.tx(), input, target).map_err(Into::<ProviderError>::into)
    }
}

impl<Provider: DBProvider + StateCommitmentProvider> HashedPostStateProvider
    for LatestStateProviderRef<'_, Provider>
{
    fn hashed_post_state(&self, bundle_state: &revm::db::BundleState) -> HashedPostState {
        HashedPostState::from_bundle_state::<
            <Provider::StateCommitment as StateCommitment>::KeyHasher,
        >(bundle_state.state())
    }
}

impl<Provider: StateCommitmentProvider + Send + Sync> HashedStorageProvider
    for LatestStateProviderRef<'_, Provider>
{
    fn hashed_storage<'a>(&self, account: &revm::db::BundleAccount) -> HashedStorage {
        HashedStorage::from_bundle_account::<
            <Provider::StateCommitment as StateCommitment>::KeyHasher,
        >(account)
    }
}

impl<Provider: StateCommitmentProvider> KeyHasherProvider for LatestStateProviderRef<'_, Provider> {
    fn hash_key(&self, bytes: &[u8]) -> B256 {
        <<Provider::StateCommitment as StateCommitment>::KeyHasher as KeyHasher>::hash_key(bytes)
    }
}

impl<Provider: DBProvider + BlockHashReader + StateCommitmentProvider> StateProvider
    for LatestStateProviderRef<'_, Provider>
{
    /// Get storage.
    fn storage(
        &self,
        account: Address,
        storage_key: StorageKey,
    ) -> ProviderResult<Option<StorageValue>> {
        let mut cursor = self.tx().cursor_dup_read::<tables::PlainStorageState>()?;
        if let Some(entry) = cursor.seek_by_key_subkey(account, storage_key)? {
            if entry.key == storage_key {
                return Ok(Some(entry.value))
            }
        }
        Ok(None)
    }

    /// Get account code by its hash
    fn bytecode_by_hash(&self, code_hash: B256) -> ProviderResult<Option<Bytecode>> {
        self.tx().get::<tables::Bytecodes>(code_hash).map_err(Into::into)
    }
}

impl<Provider: StateCommitmentProvider> StateCommitmentProvider
    for LatestStateProviderRef<'_, Provider>
{
    type StateCommitment = Provider::StateCommitment;
}

/// State provider for the latest state.
#[derive(Debug)]
pub struct LatestStateProvider<Provider>(Provider);

impl<Provider: DBProvider + StateCommitmentProvider> LatestStateProvider<Provider> {
    /// Create new state provider
    pub const fn new(db: Provider) -> Self {
        Self(db)
    }

    /// Returns a new provider that takes the `TX` as reference
    #[inline(always)]
    const fn as_ref(&self) -> LatestStateProviderRef<'_, Provider> {
        LatestStateProviderRef::new(&self.0)
    }
}

impl<Provider: StateCommitmentProvider> StateCommitmentProvider for LatestStateProvider<Provider> {
    type StateCommitment = Provider::StateCommitment;
}

// Delegates all provider impls to [LatestStateProviderRef]
delegate_provider_impls!(LatestStateProvider<Provider> where [Provider: DBProvider + BlockHashReader + StateCommitmentProvider]);

#[cfg(test)]
mod tests {
    use super::*;

    const fn assert_state_provider<T: StateProvider>() {}
    #[allow(dead_code)]
    const fn assert_latest_state_provider<
        T: DBProvider + BlockHashReader + StateCommitmentProvider,
    >() {
        assert_state_provider::<LatestStateProvider<T>>();
    }
}<|MERGE_RESOLUTION|>--- conflicted
+++ resolved
@@ -88,13 +88,6 @@
         &self,
         hashed_state: HashedPostState,
     ) -> ProviderResult<(B256, TrieUpdates)> {
-<<<<<<< HEAD
-        <Provider::StateCommitment as StateCommitment>::StateRoot::overlay_root_with_updates(
-            self.tx(),
-            hashed_state,
-        )
-        .map_err(|err| ProviderError::Database(err.into()))
-=======
         let (root, updates, _state_sorted) =
             <Provider::StateCommitment as StateCommitment>::StateRoot::overlay_root_with_updates(
                 self.tx(),
@@ -102,7 +95,6 @@
             )
             .map_err(|err| ProviderError::Database(err.into()))?;
         Ok((root, updates))
->>>>>>> dad6d743
     }
 
     fn state_root_from_nodes_with_updates(
@@ -110,8 +102,6 @@
         input: TrieInput,
     ) -> ProviderResult<(B256, TrieUpdates)> {
         <Provider::StateCommitment as StateCommitment>::StateRoot::overlay_root_from_nodes_with_updates(self.tx(), input)
-<<<<<<< HEAD
-=======
             .map_err(|err| ProviderError::Database(err.into()))
     }
 }
@@ -126,7 +116,6 @@
 
     fn state_root_with_updates(&self) -> ProviderResult<(B256, TrieUpdates)> {
         <Provider::StateCommitment as StateCommitment>::StateRoot::root_with_updates(self.tx())
->>>>>>> dad6d743
             .map_err(|err| ProviderError::Database(err.into()))
     }
 
@@ -170,53 +159,6 @@
         <Provider::StateCommitment as StateCommitment>::StateRoot::overlay_root_with_updates(
             self.tx(),
             hashed_state,
-        )
-        .map_err(|err| ProviderError::Database(err.into()))
-    }
-}
-
-impl<Provider: DBProvider + StateCommitmentProvider> StateRootProviderExt
-    for LatestStateProviderRef<'_, Provider>
-{
-    fn state_root(&self) -> ProviderResult<B256> {
-        <Provider::StateCommitment as StateCommitment>::StateRoot::root(self.tx())
-            .map_err(|err| ProviderError::Database(err.into()))
-    }
-
-    fn state_root_with_updates(&self) -> ProviderResult<(B256, TrieUpdates)> {
-        <Provider::StateCommitment as StateCommitment>::StateRoot::root_with_updates(self.tx())
-            .map_err(|err| ProviderError::Database(err.into()))
-    }
-
-    fn incremental_state_root_with_updates(
-        &self,
-        range: std::ops::RangeInclusive<BlockNumber>,
-    ) -> ProviderResult<(B256, TrieUpdates)> {
-        <Provider::StateCommitment as StateCommitment>::StateRoot::incremental_root_with_updates(
-            self.tx(),
-            range,
-        )
-        .map_err(|err| ProviderError::Database(err.into()))
-    }
-
-    fn state_root_from_prefix_sets_with_updates(
-        &self,
-        prefix_set: reth_trie::prefix_set::TriePrefixSets,
-    ) -> ProviderResult<(B256, TrieUpdates)> {
-        <Provider::StateCommitment as StateCommitment>::StateRoot::root_from_prefix_sets_with_updates(
-            self.tx(),
-            prefix_set,
-        )
-        .map_err(|err| ProviderError::Database(err.into()))
-    }
-
-    fn state_root_with_progress(
-        &self,
-        state: Option<reth_trie::IntermediateStateRootState>,
-    ) -> ProviderResult<reth_trie::StateRootProgress> {
-        <Provider::StateCommitment as StateCommitment>::StateRoot::root_with_progress(
-            self.tx(),
-            state,
         )
         .map_err(|err| ProviderError::Database(err.into()))
     }
