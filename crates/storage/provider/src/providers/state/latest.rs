--- conflicted
+++ resolved
@@ -17,22 +17,13 @@
 use reth_storage_api::{HashedPostStateProvider, StateProofProvider, StorageRootProvider};
 use reth_storage_errors::provider::{ProviderError, ProviderResult};
 use reth_trie::{
-<<<<<<< HEAD
-    updates::TrieUpdates, AccountProof, HashedPostState, HashedPostStateSorted, HashedStorage,
-    IntermediateStateRootState, MultiProof, StateRootProgress, TrieInput,
+    proof::StorageProof, updates::TrieUpdates, AccountProof, HashedPostState,
+    HashedPostStateSorted, HashedStorage, IntermediateStateRootState, MultiProof,
+    StateRootProgress, TrieInput,
 };
 use reth_trie_db::{
-    DatabaseHashedPostState, DatabaseProof, DatabaseState, DatabaseStateRoot, DatabaseStorageRoot,
-=======
-    proof::{Proof, StorageProof},
-    updates::TrieUpdates,
-    witness::TrieWitness,
-    AccountProof, HashedPostState, HashedStorage, MultiProof, StateRoot, StorageRoot, TrieInput,
-};
-use reth_trie_db::{
-    DatabaseProof, DatabaseStateRoot, DatabaseStorageProof, DatabaseStorageRoot,
->>>>>>> d4be773f
-    DatabaseTrieWitness,
+    DatabaseHashedPostState, DatabaseProof, DatabaseState, DatabaseStateRoot, DatabaseStorageProof,
+    DatabaseStorageRoot, DatabaseTrieWitness,
 };
 
 /// State provider over latest state that takes tx reference.
