use crate::{
    providers::state::macros::delegate_provider_impls, AccountReader, BlockHashReader,
    HashedPostStateProvider, ProviderError, StateProvider, StateRootProvider,
};
use alloy_eips::merge::EPOCH_SLOTS;
use alloy_primitives::{
    map::{HashMap, HashSet},
    Address, BlockNumber, Bytes, StorageKey, StorageValue, B256,
};
use reth_db::{tables, BlockNumberList};
use reth_db_api::{
    cursor::{DbCursorRO, DbDupCursorRO},
    models::{storage_sharded_key::StorageShardedKey, ShardedKey},
    table::Table,
    transaction::DbTx,
};
use reth_primitives::{Account, Bytecode};
use reth_storage_api::{
    BlockNumReader, DBProvider, HashedStorageProvider, KeyHasherProvider, StateCommitmentProvider,
    StateProofProvider, StorageRootProvider,
};
use reth_storage_errors::provider::ProviderResult;
use reth_trie::{
    proof::{Proof, StorageProof},
    updates::TrieUpdates,
    witness::TrieWitness,
<<<<<<< HEAD
    AccountProof, HashedPostState, HashedStorage, KeyHasher, MultiProof, StorageRoot, TrieInput,
=======
    AccountProof, HashedPostState, HashedStorage, KeyHasher, MultiProof, StateRoot,
    StorageMultiProof, StorageRoot, TrieInput,
>>>>>>> 893de64c
};
use reth_trie_db::{
    DatabaseHashedPostState, DatabaseHashedStorage, DatabaseProof, DatabaseStateRoot,
    DatabaseStorageProof, DatabaseStorageRoot, DatabaseTrieWitness, StateCommitment,
};
use std::fmt::Debug;

/// State provider for a given block number which takes a tx reference.
///
/// Historical state provider accesses the state at the start of the provided block number.
/// It means that all changes made in the provided block number are not included.
///
/// Historical state provider reads the following tables:
/// - [`tables::AccountsHistory`]
/// - [`tables::Bytecodes`]
/// - [`tables::StoragesHistory`]
/// - [`tables::AccountChangeSets`]
/// - [`tables::StorageChangeSets`]
#[derive(Debug)]
pub struct HistoricalStateProviderRef<'b, Provider> {
    /// Database provider
    provider: &'b Provider,
    /// Block number is main index for the history state of accounts and storages.
    block_number: BlockNumber,
    /// Lowest blocks at which different parts of the state are available.
    lowest_available_blocks: LowestAvailableBlocks,
}

#[derive(Debug, Eq, PartialEq)]
pub enum HistoryInfo {
    NotYetWritten,
    InChangeset(u64),
    InPlainState,
    MaybeInPlainState,
}

impl<'b, Provider: DBProvider + BlockNumReader + StateCommitmentProvider>
    HistoricalStateProviderRef<'b, Provider>
{
    /// Create new `StateProvider` for historical block number
    pub fn new(provider: &'b Provider, block_number: BlockNumber) -> Self {
        Self { provider, block_number, lowest_available_blocks: Default::default() }
    }

    /// Create new `StateProvider` for historical block number and lowest block numbers at which
    /// account & storage histories are available.
    pub const fn new_with_lowest_available_blocks(
        provider: &'b Provider,
        block_number: BlockNumber,
        lowest_available_blocks: LowestAvailableBlocks,
    ) -> Self {
        Self { provider, block_number, lowest_available_blocks }
    }

    /// Lookup an account in the `AccountsHistory` table
    pub fn account_history_lookup(&self, address: Address) -> ProviderResult<HistoryInfo> {
        if !self.lowest_available_blocks.is_account_history_available(self.block_number) {
            return Err(ProviderError::StateAtBlockPruned(self.block_number))
        }

        // history key to search IntegerList of block number changesets.
        let history_key = ShardedKey::new(address, self.block_number);
        self.history_info::<tables::AccountsHistory, _>(
            history_key,
            |key| key.key == address,
            self.lowest_available_blocks.account_history_block_number,
        )
    }

    /// Lookup a storage key in the `StoragesHistory` table
    pub fn storage_history_lookup(
        &self,
        address: Address,
        storage_key: StorageKey,
    ) -> ProviderResult<HistoryInfo> {
        if !self.lowest_available_blocks.is_storage_history_available(self.block_number) {
            return Err(ProviderError::StateAtBlockPruned(self.block_number))
        }

        // history key to search IntegerList of block number changesets.
        let history_key = StorageShardedKey::new(address, storage_key, self.block_number);
        self.history_info::<tables::StoragesHistory, _>(
            history_key,
            |key| key.address == address && key.sharded_key.key == storage_key,
            self.lowest_available_blocks.storage_history_block_number,
        )
    }

    /// Checks and returns `true` if distance to historical block exceeds the provided limit.
    fn check_distance_against_limit(&self, limit: u64) -> ProviderResult<bool> {
        let tip = self.provider.last_block_number()?;

        Ok(tip.saturating_sub(self.block_number) > limit)
    }

    /// Retrieve revert hashed state for this history provider.
    fn revert_state(&self) -> ProviderResult<HashedPostState> {
        if !self.lowest_available_blocks.is_account_history_available(self.block_number) ||
            !self.lowest_available_blocks.is_storage_history_available(self.block_number)
        {
            return Err(ProviderError::StateAtBlockPruned(self.block_number))
        }

        if self.check_distance_against_limit(EPOCH_SLOTS)? {
            tracing::warn!(
                target: "provider::historical_sp",
                target = self.block_number,
                "Attempt to calculate state root for an old block might result in OOM"
            );
        }

        Ok(HashedPostState::from_reverts::<
            <Provider::StateCommitment as StateCommitment>::KeyHasher,
        >(self.tx(), self.block_number)?)
    }

    /// Retrieve revert hashed storage for this history provider and target address.
    fn revert_storage(&self, address: Address) -> ProviderResult<HashedStorage> {
        if !self.lowest_available_blocks.is_storage_history_available(self.block_number) {
            return Err(ProviderError::StateAtBlockPruned(self.block_number))
        }

        if self.check_distance_against_limit(EPOCH_SLOTS * 10)? {
            tracing::warn!(
                target: "provider::historical_sp",
                target = self.block_number,
                "Attempt to calculate storage root for an old block might result in OOM"
            );
        }

        Ok(
            HashedStorage::from_reverts::<<Provider::StateCommitment as StateCommitment>::KeyHasher>(
                self.tx(),
                address,
                self.block_number,
            )?,
        )
    }

    fn history_info<T, K>(
        &self,
        key: K,
        key_filter: impl Fn(&K) -> bool,
        lowest_available_block_number: Option<BlockNumber>,
    ) -> ProviderResult<HistoryInfo>
    where
        T: Table<Key = K, Value = BlockNumberList>,
    {
        let mut cursor = self.tx().cursor_read::<T>()?;

        // Lookup the history chunk in the history index. If they key does not appear in the
        // index, the first chunk for the next key will be returned so we filter out chunks that
        // have a different key.
        if let Some(chunk) = cursor.seek(key)?.filter(|(key, _)| key_filter(key)).map(|x| x.1 .0) {
            // Get the rank of the first entry before or equal to our block.
            let mut rank = chunk.rank(self.block_number);

            // Adjust the rank, so that we have the rank of the first entry strictly before our
            // block (not equal to it).
            if rank.checked_sub(1).and_then(|rank| chunk.select(rank)) == Some(self.block_number) {
                rank -= 1
            };

            let block_number = chunk.select(rank);

            // If our block is before the first entry in the index chunk and this first entry
            // doesn't equal to our block, it might be before the first write ever. To check, we
            // look at the previous entry and check if the key is the same.
            // This check is worth it, the `cursor.prev()` check is rarely triggered (the if will
            // short-circuit) and when it passes we save a full seek into the changeset/plain state
            // table.
            if rank == 0 &&
                block_number != Some(self.block_number) &&
                !cursor.prev()?.is_some_and(|(key, _)| key_filter(&key))
            {
                if let (Some(_), Some(block_number)) = (lowest_available_block_number, block_number)
                {
                    // The key may have been written, but due to pruning we may not have changesets
                    // and history, so we need to make a changeset lookup.
                    Ok(HistoryInfo::InChangeset(block_number))
                } else {
                    // The key is written to, but only after our block.
                    Ok(HistoryInfo::NotYetWritten)
                }
            } else if let Some(block_number) = block_number {
                // The chunk contains an entry for a write after our block, return it.
                Ok(HistoryInfo::InChangeset(block_number))
            } else {
                // The chunk does not contain an entry for a write after our block. This can only
                // happen if this is the last chunk and so we need to look in the plain state.
                Ok(HistoryInfo::InPlainState)
            }
        } else if lowest_available_block_number.is_some() {
            // The key may have been written, but due to pruning we may not have changesets and
            // history, so we need to make a plain state lookup.
            Ok(HistoryInfo::MaybeInPlainState)
        } else {
            // The key has not been written to at all.
            Ok(HistoryInfo::NotYetWritten)
        }
    }

    /// Set the lowest block number at which the account history is available.
    pub const fn with_lowest_available_account_history_block_number(
        mut self,
        block_number: BlockNumber,
    ) -> Self {
        self.lowest_available_blocks.account_history_block_number = Some(block_number);
        self
    }

    /// Set the lowest block number at which the storage history is available.
    pub const fn with_lowest_available_storage_history_block_number(
        mut self,
        block_number: BlockNumber,
    ) -> Self {
        self.lowest_available_blocks.storage_history_block_number = Some(block_number);
        self
    }
}

impl<Provider: DBProvider + BlockNumReader> HistoricalStateProviderRef<'_, Provider> {
    fn tx(&self) -> &Provider::Tx {
        self.provider.tx_ref()
    }
}

impl<Provider: DBProvider + BlockNumReader + StateCommitmentProvider> AccountReader
    for HistoricalStateProviderRef<'_, Provider>
{
    /// Get basic account information.
    fn basic_account(&self, address: Address) -> ProviderResult<Option<Account>> {
        match self.account_history_lookup(address)? {
            HistoryInfo::NotYetWritten => Ok(None),
            HistoryInfo::InChangeset(changeset_block_number) => Ok(self
                .tx()
                .cursor_dup_read::<tables::AccountChangeSets>()?
                .seek_by_key_subkey(changeset_block_number, address)?
                .filter(|acc| acc.address == address)
                .ok_or(ProviderError::AccountChangesetNotFound {
                    block_number: changeset_block_number,
                    address,
                })?
                .info),
            HistoryInfo::InPlainState | HistoryInfo::MaybeInPlainState => {
                Ok(self.tx().get::<tables::PlainAccountState>(address)?)
            }
        }
    }
}

impl<Provider: DBProvider + BlockNumReader + BlockHashReader> BlockHashReader
    for HistoricalStateProviderRef<'_, Provider>
{
    /// Get block hash by number.
    fn block_hash(&self, number: u64) -> ProviderResult<Option<B256>> {
        self.provider.block_hash(number)
    }

    fn canonical_hashes_range(
        &self,
        start: BlockNumber,
        end: BlockNumber,
    ) -> ProviderResult<Vec<B256>> {
        self.provider.canonical_hashes_range(start, end)
    }
}

impl<Provider: DBProvider + BlockNumReader + StateCommitmentProvider> StateRootProvider
    for HistoricalStateProviderRef<'_, Provider>
{
    fn state_root_from_state(&self, hashed_state: HashedPostState) -> ProviderResult<B256> {
        let mut revert_state = self.revert_state()?;
        revert_state.extend(hashed_state);
        <Provider::StateCommitment as StateCommitment>::StateRoot::overlay_root(
            self.tx(),
            revert_state,
        )
        .map_err(|err| ProviderError::Database(err.into()))
    }

    fn state_root_from_nodes(&self, mut input: TrieInput) -> ProviderResult<B256> {
        input.prepend(self.revert_state()?);
        <Provider::StateCommitment as StateCommitment>::StateRoot::overlay_root_from_nodes(
            self.tx(),
            input,
        )
        .map_err(|err| ProviderError::Database(err.into()))
    }

    fn state_root_from_state_with_updates(
        &self,
        hashed_state: HashedPostState,
    ) -> ProviderResult<(B256, TrieUpdates)> {
        let mut revert_state = self.revert_state()?;
        revert_state.extend(hashed_state);
        <Provider::StateCommitment as StateCommitment>::StateRoot::overlay_root_with_updates(
            self.tx(),
            revert_state,
        )
        .map_err(|err| ProviderError::Database(err.into()))
    }

    fn state_root_from_nodes_with_updates(
        &self,
        mut input: TrieInput,
    ) -> ProviderResult<(B256, TrieUpdates)> {
        input.prepend(self.revert_state()?);
        <Provider::StateCommitment as StateCommitment>::StateRoot::overlay_root_from_nodes_with_updates(self.tx(), input)
            .map_err(|err| ProviderError::Database(err.into()))
    }
}

impl<Provider: DBProvider + BlockNumReader + StateCommitmentProvider> StorageRootProvider
    for HistoricalStateProviderRef<'_, Provider>
{
    fn storage_root(
        &self,
        address: Address,
        hashed_storage: HashedStorage,
    ) -> ProviderResult<B256> {
        let mut revert_storage = self.revert_storage(address)?;
        revert_storage.extend(&hashed_storage);
        StorageRoot::overlay_root(self.tx(), address, revert_storage)
            .map_err(|err| ProviderError::Database(err.into()))
    }

    fn storage_proof(
        &self,
        address: Address,
        slot: B256,
        hashed_storage: HashedStorage,
    ) -> ProviderResult<reth_trie::StorageProof> {
        let mut revert_storage = self.revert_storage(address)?;
        revert_storage.extend(&hashed_storage);
        StorageProof::overlay_storage_proof(self.tx(), address, slot, revert_storage)
            .map_err(Into::<ProviderError>::into)
    }

    fn storage_multiproof(
        &self,
        address: Address,
        slots: &[B256],
        hashed_storage: HashedStorage,
    ) -> ProviderResult<StorageMultiProof> {
        let mut revert_storage = self.revert_storage(address)?;
        revert_storage.extend(&hashed_storage);
        StorageProof::overlay_storage_multiproof(self.tx(), address, slots, revert_storage)
            .map_err(Into::<ProviderError>::into)
    }
}

impl<Provider: DBProvider + BlockNumReader + StateCommitmentProvider> StateProofProvider
    for HistoricalStateProviderRef<'_, Provider>
{
    /// Get account and storage proofs.
    fn proof(
        &self,
        mut input: TrieInput,
        address: Address,
        slots: &[B256],
    ) -> ProviderResult<AccountProof> {
        input.prepend(self.revert_state()?);
        Proof::overlay_account_proof(self.tx(), input, address, slots)
            .map_err(Into::<ProviderError>::into)
    }

    fn multiproof(
        &self,
        mut input: TrieInput,
        targets: HashMap<B256, HashSet<B256>>,
    ) -> ProviderResult<MultiProof> {
        input.prepend(self.revert_state()?);
        Proof::overlay_multiproof(self.tx(), input, targets).map_err(Into::<ProviderError>::into)
    }

    fn witness(
        &self,
        mut input: TrieInput,
        target: HashedPostState,
    ) -> ProviderResult<HashMap<B256, Bytes>> {
        input.prepend(self.revert_state()?);
        TrieWitness::overlay_witness(self.tx(), input, target).map_err(Into::<ProviderError>::into)
    }
}

impl<Provider: StateCommitmentProvider> HashedPostStateProvider
    for HistoricalStateProviderRef<'_, Provider>
{
    fn hashed_post_state(&self, bundle_state: &revm::db::BundleState) -> HashedPostState {
        HashedPostState::from_bundle_state::<
            <Provider::StateCommitment as StateCommitment>::KeyHasher,
        >(bundle_state.state())
    }
}

impl<Provider: StateCommitmentProvider> HashedStorageProvider
    for HistoricalStateProviderRef<'_, Provider>
{
    fn hashed_storage(&self, account: &revm::db::BundleAccount) -> HashedStorage {
        HashedStorage::from_bundle_account::<
            <Provider::StateCommitment as StateCommitment>::KeyHasher,
        >(account)
    }
}

impl<Provider: StateCommitmentProvider> KeyHasherProvider
    for HistoricalStateProviderRef<'_, Provider>
{
    fn hash_key(&self, bytes: &[u8]) -> B256 {
        <<Provider::StateCommitment as StateCommitment>::KeyHasher as KeyHasher>::hash_key(bytes)
    }
}

impl<Provider: DBProvider + BlockNumReader + BlockHashReader + StateCommitmentProvider>
    StateProvider for HistoricalStateProviderRef<'_, Provider>
{
    /// Get storage.
    fn storage(
        &self,
        address: Address,
        storage_key: StorageKey,
    ) -> ProviderResult<Option<StorageValue>> {
        match self.storage_history_lookup(address, storage_key)? {
            HistoryInfo::NotYetWritten => Ok(None),
            HistoryInfo::InChangeset(changeset_block_number) => Ok(Some(
                self.tx()
                    .cursor_dup_read::<tables::StorageChangeSets>()?
                    .seek_by_key_subkey((changeset_block_number, address).into(), storage_key)?
                    .filter(|entry| entry.key == storage_key)
                    .ok_or_else(|| ProviderError::StorageChangesetNotFound {
                        block_number: changeset_block_number,
                        address,
                        storage_key: Box::new(storage_key),
                    })?
                    .value,
            )),
            HistoryInfo::InPlainState | HistoryInfo::MaybeInPlainState => Ok(self
                .tx()
                .cursor_dup_read::<tables::PlainStorageState>()?
                .seek_by_key_subkey(address, storage_key)?
                .filter(|entry| entry.key == storage_key)
                .map(|entry| entry.value)
                .or(Some(StorageValue::ZERO))),
        }
    }

    /// Get account code by its hash
    fn bytecode_by_hash(&self, code_hash: B256) -> ProviderResult<Option<Bytecode>> {
        self.tx().get::<tables::Bytecodes>(code_hash).map_err(Into::into)
    }
}

impl<Provider: StateCommitmentProvider> StateCommitmentProvider
    for HistoricalStateProviderRef<'_, Provider>
{
    type StateCommitment = Provider::StateCommitment;
}

/// State provider for a given block number.
/// For more detailed description, see [`HistoricalStateProviderRef`].
#[derive(Debug)]
pub struct HistoricalStateProvider<Provider> {
    /// Database provider.
    provider: Provider,
    /// State at the block number is the main indexer of the state.
    block_number: BlockNumber,
    /// Lowest blocks at which different parts of the state are available.
    lowest_available_blocks: LowestAvailableBlocks,
}

impl<Provider: DBProvider + BlockNumReader + StateCommitmentProvider>
    HistoricalStateProvider<Provider>
{
    /// Create new `StateProvider` for historical block number
    pub fn new(provider: Provider, block_number: BlockNumber) -> Self {
        Self { provider, block_number, lowest_available_blocks: Default::default() }
    }

    /// Set the lowest block number at which the account history is available.
    pub const fn with_lowest_available_account_history_block_number(
        mut self,
        block_number: BlockNumber,
    ) -> Self {
        self.lowest_available_blocks.account_history_block_number = Some(block_number);
        self
    }

    /// Set the lowest block number at which the storage history is available.
    pub const fn with_lowest_available_storage_history_block_number(
        mut self,
        block_number: BlockNumber,
    ) -> Self {
        self.lowest_available_blocks.storage_history_block_number = Some(block_number);
        self
    }

    /// Returns a new provider that takes the `TX` as reference
    #[inline(always)]
    const fn as_ref(&self) -> HistoricalStateProviderRef<'_, Provider> {
        HistoricalStateProviderRef::new_with_lowest_available_blocks(
            &self.provider,
            self.block_number,
            self.lowest_available_blocks,
        )
    }
}

impl<Provider: StateCommitmentProvider> StateCommitmentProvider
    for HistoricalStateProvider<Provider>
{
    type StateCommitment = Provider::StateCommitment;
}

// Delegates all provider impls to [HistoricalStateProviderRef]
delegate_provider_impls!(HistoricalStateProvider<Provider> where [Provider: DBProvider + BlockNumReader + BlockHashReader + StateCommitmentProvider]);

/// Lowest blocks at which different parts of the state are available.
/// They may be [Some] if pruning is enabled.
#[derive(Clone, Copy, Debug, Default)]
pub struct LowestAvailableBlocks {
    /// Lowest block number at which the account history is available. It may not be available if
    /// [`reth_prune_types::PruneSegment::AccountHistory`] was pruned.
    /// [`Option::None`] means all history is available.
    pub account_history_block_number: Option<BlockNumber>,
    /// Lowest block number at which the storage history is available. It may not be available if
    /// [`reth_prune_types::PruneSegment::StorageHistory`] was pruned.
    /// [`Option::None`] means all history is available.
    pub storage_history_block_number: Option<BlockNumber>,
}

impl LowestAvailableBlocks {
    /// Check if account history is available at the provided block number, i.e. lowest available
    /// block number for account history is less than or equal to the provided block number.
    pub fn is_account_history_available(&self, at: BlockNumber) -> bool {
        self.account_history_block_number.map(|block_number| block_number <= at).unwrap_or(true)
    }

    /// Check if storage history is available at the provided block number, i.e. lowest available
    /// block number for storage history is less than or equal to the provided block number.
    pub fn is_storage_history_available(&self, at: BlockNumber) -> bool {
        self.storage_history_block_number.map(|block_number| block_number <= at).unwrap_or(true)
    }
}

#[cfg(test)]
mod tests {
    use crate::{
        providers::state::historical::{HistoryInfo, LowestAvailableBlocks},
        test_utils::create_test_provider_factory,
        AccountReader, HistoricalStateProvider, HistoricalStateProviderRef, StateProvider,
    };
    use alloy_primitives::{address, b256, Address, B256, U256};
    use reth_db::{tables, BlockNumberList};
    use reth_db_api::{
        models::{storage_sharded_key::StorageShardedKey, AccountBeforeTx, ShardedKey},
        transaction::{DbTx, DbTxMut},
    };
    use reth_primitives::{Account, StorageEntry};
    use reth_storage_api::{
        BlockHashReader, BlockNumReader, DBProvider, DatabaseProviderFactory,
        StateCommitmentProvider,
    };
    use reth_storage_errors::provider::ProviderError;

    const ADDRESS: Address = address!("0000000000000000000000000000000000000001");
    const HIGHER_ADDRESS: Address = address!("0000000000000000000000000000000000000005");
    const STORAGE: B256 = b256!("0000000000000000000000000000000000000000000000000000000000000001");

    const fn assert_state_provider<T: StateProvider>() {}
    #[allow(dead_code)]
    const fn assert_historical_state_provider<
        T: DBProvider + BlockNumReader + BlockHashReader + StateCommitmentProvider,
    >() {
        assert_state_provider::<HistoricalStateProvider<T>>();
    }

    #[test]
    fn history_provider_get_account() {
        let factory = create_test_provider_factory();
        let tx = factory.provider_rw().unwrap().into_tx();

        tx.put::<tables::AccountsHistory>(
            ShardedKey { key: ADDRESS, highest_block_number: 7 },
            BlockNumberList::new([1, 3, 7]).unwrap(),
        )
        .unwrap();
        tx.put::<tables::AccountsHistory>(
            ShardedKey { key: ADDRESS, highest_block_number: u64::MAX },
            BlockNumberList::new([10, 15]).unwrap(),
        )
        .unwrap();
        tx.put::<tables::AccountsHistory>(
            ShardedKey { key: HIGHER_ADDRESS, highest_block_number: u64::MAX },
            BlockNumberList::new([4]).unwrap(),
        )
        .unwrap();

        let acc_plain = Account {
            nonce: 100,
            balance: U256::ZERO,
            bytecode_hash: None,
            #[cfg(feature = "scroll")]
            account_extension: Some(reth_scroll_primitives::AccountExtension::empty()),
        };
        let acc_at15 = Account {
            nonce: 15,
            balance: U256::ZERO,
            bytecode_hash: None,
            #[cfg(feature = "scroll")]
            account_extension: Some(reth_scroll_primitives::AccountExtension::empty()),
        };
        let acc_at10 = Account {
            nonce: 10,
            balance: U256::ZERO,
            bytecode_hash: None,
            #[cfg(feature = "scroll")]
            account_extension: Some(reth_scroll_primitives::AccountExtension::empty()),
        };
        let acc_at7 = Account {
            nonce: 7,
            balance: U256::ZERO,
            bytecode_hash: None,
            #[cfg(feature = "scroll")]
            account_extension: Some(reth_scroll_primitives::AccountExtension::empty()),
        };
        let acc_at3 = Account {
            nonce: 3,
            balance: U256::ZERO,
            bytecode_hash: None,
            #[cfg(feature = "scroll")]
            account_extension: Some(reth_scroll_primitives::AccountExtension::empty()),
        };

        let higher_acc_plain = Account {
            nonce: 4,
            balance: U256::ZERO,
            bytecode_hash: None,
            #[cfg(feature = "scroll")]
            account_extension: Some(reth_scroll_primitives::AccountExtension::empty()),
        };

        // setup
        tx.put::<tables::AccountChangeSets>(1, AccountBeforeTx { address: ADDRESS, info: None })
            .unwrap();
        tx.put::<tables::AccountChangeSets>(
            3,
            AccountBeforeTx { address: ADDRESS, info: Some(acc_at3) },
        )
        .unwrap();
        tx.put::<tables::AccountChangeSets>(
            4,
            AccountBeforeTx { address: HIGHER_ADDRESS, info: None },
        )
        .unwrap();
        tx.put::<tables::AccountChangeSets>(
            7,
            AccountBeforeTx { address: ADDRESS, info: Some(acc_at7) },
        )
        .unwrap();
        tx.put::<tables::AccountChangeSets>(
            10,
            AccountBeforeTx { address: ADDRESS, info: Some(acc_at10) },
        )
        .unwrap();
        tx.put::<tables::AccountChangeSets>(
            15,
            AccountBeforeTx { address: ADDRESS, info: Some(acc_at15) },
        )
        .unwrap();

        // setup plain state
        tx.put::<tables::PlainAccountState>(ADDRESS, acc_plain).unwrap();
        tx.put::<tables::PlainAccountState>(HIGHER_ADDRESS, higher_acc_plain).unwrap();
        tx.commit().unwrap();

        let db = factory.provider().unwrap();

        // run
        assert_eq!(HistoricalStateProviderRef::new(&db, 1).basic_account(ADDRESS), Ok(None));
        assert_eq!(
            HistoricalStateProviderRef::new(&db, 2).basic_account(ADDRESS),
            Ok(Some(acc_at3))
        );
        assert_eq!(
            HistoricalStateProviderRef::new(&db, 3).basic_account(ADDRESS),
            Ok(Some(acc_at3))
        );
        assert_eq!(
            HistoricalStateProviderRef::new(&db, 4).basic_account(ADDRESS),
            Ok(Some(acc_at7))
        );
        assert_eq!(
            HistoricalStateProviderRef::new(&db, 7).basic_account(ADDRESS),
            Ok(Some(acc_at7))
        );
        assert_eq!(
            HistoricalStateProviderRef::new(&db, 9).basic_account(ADDRESS),
            Ok(Some(acc_at10))
        );
        assert_eq!(
            HistoricalStateProviderRef::new(&db, 10).basic_account(ADDRESS),
            Ok(Some(acc_at10))
        );
        assert_eq!(
            HistoricalStateProviderRef::new(&db, 11).basic_account(ADDRESS),
            Ok(Some(acc_at15))
        );
        assert_eq!(
            HistoricalStateProviderRef::new(&db, 16).basic_account(ADDRESS),
            Ok(Some(acc_plain))
        );

        assert_eq!(HistoricalStateProviderRef::new(&db, 1).basic_account(HIGHER_ADDRESS), Ok(None));
        assert_eq!(
            HistoricalStateProviderRef::new(&db, 1000).basic_account(HIGHER_ADDRESS),
            Ok(Some(higher_acc_plain))
        );
    }

    #[test]
    fn history_provider_get_storage() {
        let factory = create_test_provider_factory();
        let tx = factory.provider_rw().unwrap().into_tx();

        tx.put::<tables::StoragesHistory>(
            StorageShardedKey {
                address: ADDRESS,
                sharded_key: ShardedKey { key: STORAGE, highest_block_number: 7 },
            },
            BlockNumberList::new([3, 7]).unwrap(),
        )
        .unwrap();
        tx.put::<tables::StoragesHistory>(
            StorageShardedKey {
                address: ADDRESS,
                sharded_key: ShardedKey { key: STORAGE, highest_block_number: u64::MAX },
            },
            BlockNumberList::new([10, 15]).unwrap(),
        )
        .unwrap();
        tx.put::<tables::StoragesHistory>(
            StorageShardedKey {
                address: HIGHER_ADDRESS,
                sharded_key: ShardedKey { key: STORAGE, highest_block_number: u64::MAX },
            },
            BlockNumberList::new([4]).unwrap(),
        )
        .unwrap();

        let higher_entry_plain = StorageEntry { key: STORAGE, value: U256::from(1000) };
        let higher_entry_at4 = StorageEntry { key: STORAGE, value: U256::from(0) };
        let entry_plain = StorageEntry { key: STORAGE, value: U256::from(100) };
        let entry_at15 = StorageEntry { key: STORAGE, value: U256::from(15) };
        let entry_at10 = StorageEntry { key: STORAGE, value: U256::from(10) };
        let entry_at7 = StorageEntry { key: STORAGE, value: U256::from(7) };
        let entry_at3 = StorageEntry { key: STORAGE, value: U256::from(0) };

        // setup
        tx.put::<tables::StorageChangeSets>((3, ADDRESS).into(), entry_at3).unwrap();
        tx.put::<tables::StorageChangeSets>((4, HIGHER_ADDRESS).into(), higher_entry_at4).unwrap();
        tx.put::<tables::StorageChangeSets>((7, ADDRESS).into(), entry_at7).unwrap();
        tx.put::<tables::StorageChangeSets>((10, ADDRESS).into(), entry_at10).unwrap();
        tx.put::<tables::StorageChangeSets>((15, ADDRESS).into(), entry_at15).unwrap();

        // setup plain state
        tx.put::<tables::PlainStorageState>(ADDRESS, entry_plain).unwrap();
        tx.put::<tables::PlainStorageState>(HIGHER_ADDRESS, higher_entry_plain).unwrap();
        tx.commit().unwrap();

        let db = factory.provider().unwrap();

        // run
        assert_eq!(HistoricalStateProviderRef::new(&db, 0).storage(ADDRESS, STORAGE), Ok(None));
        assert_eq!(
            HistoricalStateProviderRef::new(&db, 3).storage(ADDRESS, STORAGE),
            Ok(Some(U256::ZERO))
        );
        assert_eq!(
            HistoricalStateProviderRef::new(&db, 4).storage(ADDRESS, STORAGE),
            Ok(Some(entry_at7.value))
        );
        assert_eq!(
            HistoricalStateProviderRef::new(&db, 7).storage(ADDRESS, STORAGE),
            Ok(Some(entry_at7.value))
        );
        assert_eq!(
            HistoricalStateProviderRef::new(&db, 9).storage(ADDRESS, STORAGE),
            Ok(Some(entry_at10.value))
        );
        assert_eq!(
            HistoricalStateProviderRef::new(&db, 10).storage(ADDRESS, STORAGE),
            Ok(Some(entry_at10.value))
        );
        assert_eq!(
            HistoricalStateProviderRef::new(&db, 11).storage(ADDRESS, STORAGE),
            Ok(Some(entry_at15.value))
        );
        assert_eq!(
            HistoricalStateProviderRef::new(&db, 16).storage(ADDRESS, STORAGE),
            Ok(Some(entry_plain.value))
        );
        assert_eq!(
            HistoricalStateProviderRef::new(&db, 1).storage(HIGHER_ADDRESS, STORAGE),
            Ok(None)
        );
        assert_eq!(
            HistoricalStateProviderRef::new(&db, 1000).storage(HIGHER_ADDRESS, STORAGE),
            Ok(Some(higher_entry_plain.value))
        );
    }

    #[test]
    fn history_provider_unavailable() {
        let factory = create_test_provider_factory();
        let db = factory.database_provider_rw().unwrap();

        // provider block_number < lowest available block number,
        // i.e. state at provider block is pruned
        let provider = HistoricalStateProviderRef::new_with_lowest_available_blocks(
            &db,
            2,
            LowestAvailableBlocks {
                account_history_block_number: Some(3),
                storage_history_block_number: Some(3),
            },
        );
        assert_eq!(
            provider.account_history_lookup(ADDRESS),
            Err(ProviderError::StateAtBlockPruned(provider.block_number))
        );
        assert_eq!(
            provider.storage_history_lookup(ADDRESS, STORAGE),
            Err(ProviderError::StateAtBlockPruned(provider.block_number))
        );

        // provider block_number == lowest available block number,
        // i.e. state at provider block is available
        let provider = HistoricalStateProviderRef::new_with_lowest_available_blocks(
            &db,
            2,
            LowestAvailableBlocks {
                account_history_block_number: Some(2),
                storage_history_block_number: Some(2),
            },
        );
        assert_eq!(provider.account_history_lookup(ADDRESS), Ok(HistoryInfo::MaybeInPlainState));
        assert_eq!(
            provider.storage_history_lookup(ADDRESS, STORAGE),
            Ok(HistoryInfo::MaybeInPlainState)
        );

        // provider block_number == lowest available block number,
        // i.e. state at provider block is available
        let provider = HistoricalStateProviderRef::new_with_lowest_available_blocks(
            &db,
            2,
            LowestAvailableBlocks {
                account_history_block_number: Some(1),
                storage_history_block_number: Some(1),
            },
        );
        assert_eq!(provider.account_history_lookup(ADDRESS), Ok(HistoryInfo::MaybeInPlainState));
        assert_eq!(
            provider.storage_history_lookup(ADDRESS, STORAGE),
            Ok(HistoryInfo::MaybeInPlainState)
        );
    }
}<|MERGE_RESOLUTION|>--- conflicted
+++ resolved
@@ -24,12 +24,8 @@
     proof::{Proof, StorageProof},
     updates::TrieUpdates,
     witness::TrieWitness,
-<<<<<<< HEAD
-    AccountProof, HashedPostState, HashedStorage, KeyHasher, MultiProof, StorageRoot, TrieInput,
-=======
     AccountProof, HashedPostState, HashedStorage, KeyHasher, MultiProof, StateRoot,
     StorageMultiProof, StorageRoot, TrieInput,
->>>>>>> 893de64c
 };
 use reth_trie_db::{
     DatabaseHashedPostState, DatabaseHashedStorage, DatabaseProof, DatabaseStateRoot,
