use crate::{
    bundle_state::StorageRevertsIter,
    providers::{database::metrics, static_file::StaticFileWriter, StaticFileProvider},
    to_range,
    traits::{
        AccountExtReader, BlockSource, ChangeSetReader, ReceiptProvider, StageCheckpointWriter,
    },
    writer::UnifiedStorageWriter,
    AccountReader, BlockExecutionReader, BlockExecutionWriter, BlockHashReader, BlockNumReader,
<<<<<<< HEAD
    BlockReader, BlockWriter, BundleStateInit, DBProvider, EvmEnvProvider, FinalizedBlockReader,
    FinalizedBlockWriter, HashingWriter, HeaderProvider, HeaderSyncGap, HeaderSyncGapProvider,
    HistoricalStateProvider, HistoryWriter, LatestStateProvider, LatestStateProviderRef,
=======
    BlockReader, BlockWriter, BundleStateInit, ChainStateBlockReader, ChainStateBlockWriter,
    DBProvider, EvmEnvProvider, HashingWriter, HeaderProvider, HeaderSyncGap,
    HeaderSyncGapProvider, HistoricalStateProvider, HistoryWriter, LatestStateProvider,
>>>>>>> d4be773f
    OriginalValuesKnown, ProviderError, PruneCheckpointReader, PruneCheckpointWriter,
    RequestsProvider, RevertsInit, StageCheckpointReader, StateChangeWriter, StateProviderBox,
    StateReader, StateWriter, StaticFileProviderFactory, StatsReader, StorageReader,
    StorageTrieWriter, TransactionVariant, TransactionsProvider, TransactionsProviderExt,
    TrieWriter, WithdrawalsProvider,
};
use alloy_eips::BlockHashOrNumber;
use alloy_primitives::{Address, BlockHash, BlockNumber, TxHash, TxNumber, B256, U256};
use itertools::{izip, Itertools};
use rayon::slice::ParallelSliceMut;
use reth_chainspec::{ChainInfo, ChainSpecProvider, EthChainSpec, EthereumHardforks};
use reth_db::{
    cursor::DbDupCursorRW, tables, BlockNumberList, PlainAccountState, PlainStorageState,
};
use reth_db_api::{
    common::KeyValue,
    cursor::{DbCursorRO, DbCursorRW, DbDupCursorRO},
    database::Database,
    models::{
        sharded_key, storage_sharded_key::StorageShardedKey, AccountBeforeTx, BlockNumberAddress,
        ShardedKey, StoredBlockBodyIndices, StoredBlockOmmers, StoredBlockWithdrawals,
    },
    table::Table,
    transaction::{DbTx, DbTxMut},
    DatabaseError, DbTxUnwindExt,
};
use reth_evm::ConfigureEvmEnv;
use reth_execution_types::{Chain, ExecutionOutcome};
use reth_network_p2p::headers::downloader::SyncTarget;
use reth_primitives::{
    Account, Block, BlockBody, BlockWithSenders, Bytecode, GotExpected, Header, Receipt, Requests,
    SealedBlock, SealedBlockWithSenders, SealedHeader, StaticFileSegment, StorageEntry,
    TransactionMeta, TransactionSigned, TransactionSignedEcRecovered, TransactionSignedNoHash,
    Withdrawal, Withdrawals,
};
use reth_prune_types::{PruneCheckpoint, PruneModes, PruneSegment};
use reth_stages_types::{StageCheckpoint, StageId};
use reth_storage_api::{
    HashedPostStateProvider, StateProvider, StateRootProvider, StorageChangeSetReader,
    ToLatestStateProviderRef, TryIntoHistoricalStateProvider,
};
use reth_storage_errors::provider::{ProviderResult, RootMismatch};
use reth_trie::{
    prefix_set::{PrefixSetMut, TriePrefixSetsMut},
    updates::{StorageTrieUpdates, TrieUpdates},
    HashedPostState, HashedPostStateSorted, KeyHasher, Nibbles, StoredNibbles, TrieInput,
};
use reth_trie_db::{
    DatabaseHashedPostState, DatabaseState, DatabaseStateRoot, DatabaseStorageTrieCursor,
};
use revm::{
    db::states::{PlainStateReverts, PlainStorageChangeset, PlainStorageRevert, StateChangeset},
    primitives::{BlockEnv, CfgEnvWithHandlerCfg},
};
use std::{
    cmp::Ordering,
    collections::{hash_map, BTreeMap, BTreeSet, HashMap, HashSet},
    fmt::Debug,
    marker::PhantomData,
    ops::{Bound, Deref, DerefMut, Range, RangeBounds, RangeInclusive},
    sync::{mpsc, Arc},
    time::{Duration, Instant},
};
use tokio::sync::watch;
use tracing::{debug, error, warn};

/// A [`DatabaseProvider`] that holds a read-only database transaction.
pub type DatabaseProviderRO<DB, Spec, DS> = DatabaseProvider<<DB as Database>::TX, Spec, DS>;

/// A [`DatabaseProvider`] that holds a read-write database transaction.
///
/// Ideally this would be an alias type. However, there's some weird compiler error (<https://github.com/rust-lang/rust/issues/102211>), that forces us to wrap this in a struct instead.
/// Once that issue is solved, we can probably revert back to being an alias type.
#[derive(Debug)]
pub struct DatabaseProviderRW<DB: Database, Spec, DS>(
    pub DatabaseProvider<<DB as Database>::TXMut, Spec, DS>,
);

impl<DB: Database, Spec, DS> Deref for DatabaseProviderRW<DB, Spec, DS> {
    type Target = DatabaseProvider<<DB as Database>::TXMut, Spec, DS>;

    fn deref(&self) -> &Self::Target {
        &self.0
    }
}

impl<DB: Database, Spec, DS> DerefMut for DatabaseProviderRW<DB, Spec, DS> {
    fn deref_mut(&mut self) -> &mut Self::Target {
        &mut self.0
    }
}

impl<DB: Database, Spec, DS> AsRef<DatabaseProvider<<DB as Database>::TXMut, Spec, DS>>
    for DatabaseProviderRW<DB, Spec, DS>
{
    fn as_ref(&self) -> &DatabaseProvider<<DB as Database>::TXMut, Spec, DS> {
        &self.0
    }
}

impl<DB: Database, Spec: Send + Sync + 'static, DS: Send + Sync> DatabaseProviderRW<DB, Spec, DS> {
    /// Commit database transaction and static file if it exists.
    pub fn commit(self) -> ProviderResult<bool> {
        self.0.commit()
    }

    /// Consume `DbTx` or `DbTxMut`.
    pub fn into_tx(self) -> <DB as Database>::TXMut {
        self.0.into_tx()
    }
}

impl<DB: Database, Spec, DS> From<DatabaseProviderRW<DB, Spec, DS>>
    for DatabaseProvider<<DB as Database>::TXMut, Spec, DS>
{
    fn from(provider: DatabaseProviderRW<DB, Spec, DS>) -> Self {
        provider.0
    }
}

/// A provider struct that fetches data from the database.
/// Wrapper around [`DbTx`] and [`DbTxMut`]. Example: [`HeaderProvider`] [`BlockHashReader`]
#[derive(Debug)]
pub struct DatabaseProvider<TX, Spec, DS> {
    /// Database transaction.
    tx: TX,
    /// Chain spec
    chain_spec: Arc<Spec>,
    /// Static File provider
    static_file_provider: StaticFileProvider,
    /// Pruning configuration
    prune_modes: PruneModes,
    /// The state types.
    _state_types: PhantomData<DS>,
}

impl<TX, Spec, DS> DatabaseProvider<TX, Spec, DS> {
    /// Returns reference to prune modes.
    pub const fn prune_modes_ref(&self) -> &PruneModes {
        &self.prune_modes
    }
}

impl<TX, Spec, DS> StaticFileProviderFactory for DatabaseProvider<TX, Spec, DS> {
    /// Returns a static file provider
    fn static_file_provider(&self) -> StaticFileProvider {
        self.static_file_provider.clone()
    }
}

impl<TX: Send + Sync, Spec: EthChainSpec + 'static, DS: Sync + Send> ChainSpecProvider
    for DatabaseProvider<TX, Spec, DS>
{
    type ChainSpec = Spec;

    fn chain_spec(&self) -> Arc<Self::ChainSpec> {
        self.chain_spec.clone()
    }
}

impl<TX: DbTxMut, Spec, DS> DatabaseProvider<TX, Spec, DS> {
    /// Creates a provider with an inner read-write transaction.
    pub const fn new_rw(
        tx: TX,
        chain_spec: Arc<Spec>,
        static_file_provider: StaticFileProvider,
        prune_modes: PruneModes,
    ) -> Self {
        Self { tx, chain_spec, static_file_provider, prune_modes, _state_types: PhantomData }
    }
}

impl<TX, Spec, DS> AsRef<Self> for DatabaseProvider<TX, Spec, DS> {
    fn as_ref(&self) -> &Self {
        self
    }
}

impl<TX: DbTx, Spec: Send + Sync, DS: DatabaseState> HashedPostStateProvider
    for DatabaseProvider<TX, Spec, DS>
{
    fn hashed_post_state_from_bundle_state(
        &self,
        bundle_state: &revm::db::BundleState,
    ) -> HashedPostState {
        HashedPostState::from_bundle_state::<DS::KeyHasher>(&bundle_state.state)
    }

    fn hashed_post_state_from_reverts(
        &self,
        block_number: BlockNumber,
    ) -> ProviderResult<HashedPostState> {
        HashedPostState::from_reverts::<DS::KeyHasher>(self.tx_ref(), block_number)
            .map_err(ProviderError::Database)
    }
}

impl<TX: DbTx, Spec: Send + Sync, DS: DatabaseState> ToLatestStateProviderRef
    for DatabaseProvider<TX, Spec, DS>
{
    fn latest_ref<'a>(&'a self) -> Box<dyn 'a + StateProvider> {
        Box::new(LatestStateProviderRef::<'a, TX, DS>::new(
            self.tx_ref(),
            self.static_file_provider(),
        ))
    }
}

impl<TX: DbTx + 'static, Spec: Send + Sync, DS: DatabaseState> TryIntoHistoricalStateProvider
    for DatabaseProvider<TX, Spec, DS>
{
    fn try_into_history_at_block(
        self,
        mut block_number: BlockNumber,
    ) -> ProviderResult<StateProviderBox> {
        if block_number == self.best_block_number().unwrap_or_default() &&
            block_number == self.last_block_number().unwrap_or_default()
        {
            return Ok(Box::new(LatestStateProvider::<TX, DS>::new(
                self.tx,
                self.static_file_provider,
            )));
        }

        // +1 as the changeset that we want is the one that was applied after this block.
        block_number += 1;

        let account_history_prune_checkpoint =
            self.get_prune_checkpoint(PruneSegment::AccountHistory)?;
        let storage_history_prune_checkpoint =
            self.get_prune_checkpoint(PruneSegment::StorageHistory)?;

        let mut state_provider = HistoricalStateProvider::<TX, DS>::new(
            self.tx,
            block_number,
            self.static_file_provider,
        );

        // If we pruned account or storage history, we can't return state on every historical block.
        // Instead, we should cap it at the latest prune checkpoint for corresponding prune segment.
        if let Some(prune_checkpoint_block_number) =
            account_history_prune_checkpoint.and_then(|checkpoint| checkpoint.block_number)
        {
            state_provider = state_provider.with_lowest_available_account_history_block_number(
                prune_checkpoint_block_number + 1,
            );
        }
        if let Some(prune_checkpoint_block_number) =
            storage_history_prune_checkpoint.and_then(|checkpoint| checkpoint.block_number)
        {
            state_provider = state_provider.with_lowest_available_storage_history_block_number(
                prune_checkpoint_block_number + 1,
            );
        }

        Ok(Box::new(state_provider))
    }
}

impl<
        Tx: DbTx + DbTxMut + 'static,
        Spec: Send + Sync + EthereumHardforks + 'static,
        DS: Send + Sync + 'static,
    > DatabaseProvider<Tx, Spec, DS>
{
    // TODO: uncomment below, once `reth debug_cmd` has been feature gated with dev.
    // #[cfg(any(test, feature = "test-utils"))]
    /// Inserts an historical block. **Used for setting up test environments**
    pub fn insert_historical_block(
        &self,
        block: SealedBlockWithSenders,
    ) -> ProviderResult<StoredBlockBodyIndices> {
        let ttd = if block.number == 0 {
            block.difficulty
        } else {
            let parent_block_number = block.number - 1;
            let parent_ttd = self.header_td_by_number(parent_block_number)?.unwrap_or_default();
            parent_ttd + block.difficulty
        };

        let mut writer = self.static_file_provider.latest_writer(StaticFileSegment::Headers)?;

        // Backfill: some tests start at a forward block number, but static files require no gaps.
        let segment_header = writer.user_header();
        if segment_header.block_end().is_none() && segment_header.expected_block_start() == 0 {
            for block_number in 0..block.number {
                let mut prev = block.header.clone().unseal();
                prev.number = block_number;
                writer.append_header(&prev, U256::ZERO, &B256::ZERO)?;
            }
        }

        writer.append_header(block.header.as_ref(), ttd, &block.hash())?;

        self.insert_block(block)
    }
}

/// For a given key, unwind all history shards that are below the given block number.
///
/// S - Sharded key subtype.
/// T - Table to walk over.
/// C - Cursor implementation.
///
/// This function walks the entries from the given start key and deletes all shards that belong to
/// the key and are below the given block number.
///
/// The boundary shard (the shard is split by the block number) is removed from the database. Any
/// indices that are above the block number are filtered out. The boundary shard is returned for
/// reinsertion (if it's not empty).
fn unwind_history_shards<S, T, C>(
    cursor: &mut C,
    start_key: T::Key,
    block_number: BlockNumber,
    mut shard_belongs_to_key: impl FnMut(&T::Key) -> bool,
) -> ProviderResult<Vec<u64>>
where
    T: Table<Value = BlockNumberList>,
    T::Key: AsRef<ShardedKey<S>>,
    C: DbCursorRO<T> + DbCursorRW<T>,
{
    let mut item = cursor.seek_exact(start_key)?;
    while let Some((sharded_key, list)) = item {
        // If the shard does not belong to the key, break.
        if !shard_belongs_to_key(&sharded_key) {
            break
        }
        cursor.delete_current()?;

        // Check the first item.
        // If it is greater or eq to the block number, delete it.
        let first = list.iter().next().expect("List can't be empty");
        if first >= block_number {
            item = cursor.prev()?;
            continue
        } else if block_number <= sharded_key.as_ref().highest_block_number {
            // Filter out all elements greater than block number.
            return Ok(list.iter().take_while(|i| *i < block_number).collect::<Vec<_>>())
        }
        return Ok(list.iter().collect::<Vec<_>>())
    }

    Ok(Vec::new())
}

impl<TX: DbTx, Spec: Send + Sync, DS: Send + Sync> DatabaseProvider<TX, Spec, DS> {
    /// Creates a provider with an inner read-only transaction.
    pub const fn new(
        tx: TX,
        chain_spec: Arc<Spec>,
        static_file_provider: StaticFileProvider,
        prune_modes: PruneModes,
    ) -> Self {
        Self { tx, chain_spec, static_file_provider, prune_modes, _state_types: PhantomData }
    }

    /// Consume `DbTx` or `DbTxMut`.
    pub fn into_tx(self) -> TX {
        self.tx
    }

    /// Pass `DbTx` or `DbTxMut` mutable reference.
    pub fn tx_mut(&mut self) -> &mut TX {
        &mut self.tx
    }

    /// Pass `DbTx` or `DbTxMut` immutable reference.
    pub const fn tx_ref(&self) -> &TX {
        &self.tx
    }

    /// Returns a reference to the chain specification.
    pub fn chain_spec(&self) -> &Spec {
        &self.chain_spec
    }

    /// Disables long-lived read transaction safety guarantees for leaks prevention and
    /// observability improvements.
    ///
    /// CAUTION: In most of the cases, you want the safety guarantees for long read transactions
    /// enabled. Use this only if you're sure that no write transaction is open in parallel, meaning
    /// that Reth as a node is offline and not progressing.
    pub fn disable_long_read_transaction_safety(mut self) -> Self {
        self.tx.disable_long_read_transaction_safety();
        self
    }

    /// Return full table as Vec
    pub fn table<T: Table>(&self) -> Result<Vec<KeyValue<T>>, DatabaseError>
    where
        T::Key: Default + Ord,
    {
        self.tx
            .cursor_read::<T>()?
            .walk(Some(T::Key::default()))?
            .collect::<Result<Vec<_>, DatabaseError>>()
    }

    /// Return a list of entries from the table, based on the given range.
    #[inline]
    pub fn get<T: Table>(
        &self,
        range: impl RangeBounds<T::Key>,
    ) -> Result<Vec<KeyValue<T>>, DatabaseError> {
        self.tx.cursor_read::<T>()?.walk_range(range)?.collect::<Result<Vec<_>, _>>()
    }

    /// Iterates over read only values in the given table and collects them into a vector.
    ///
    /// Early-returns if the range is empty, without opening a cursor transaction.
    fn cursor_read_collect<T: Table<Key = u64>>(
        &self,
        range: impl RangeBounds<T::Key>,
    ) -> ProviderResult<Vec<T::Value>> {
        let capacity = match range_size_hint(&range) {
            Some(0) | None => return Ok(Vec::new()),
            Some(capacity) => capacity,
        };
        let mut cursor = self.tx.cursor_read::<T>()?;
        self.cursor_collect_with_capacity(&mut cursor, range, capacity)
    }

    /// Iterates over read only values in the given table and collects them into a vector.
    fn cursor_collect<T: Table<Key = u64>>(
        &self,
        cursor: &mut impl DbCursorRO<T>,
        range: impl RangeBounds<T::Key>,
    ) -> ProviderResult<Vec<T::Value>> {
        let capacity = range_size_hint(&range).unwrap_or(0);
        self.cursor_collect_with_capacity(cursor, range, capacity)
    }

    fn cursor_collect_with_capacity<T: Table<Key = u64>>(
        &self,
        cursor: &mut impl DbCursorRO<T>,
        range: impl RangeBounds<T::Key>,
        capacity: usize,
    ) -> ProviderResult<Vec<T::Value>> {
        let mut items = Vec::with_capacity(capacity);
        for entry in cursor.walk_range(range)? {
            items.push(entry?.1);
        }
        Ok(items)
    }

    fn transactions_by_tx_range_with_cursor<C>(
        &self,
        range: impl RangeBounds<TxNumber>,
        cursor: &mut C,
    ) -> ProviderResult<Vec<TransactionSignedNoHash>>
    where
        C: DbCursorRO<tables::Transactions>,
    {
        self.static_file_provider.get_range_with_static_file_or_database(
            StaticFileSegment::Transactions,
            to_range(range),
            |static_file, range, _| static_file.transactions_by_tx_range(range),
            |range, _| self.cursor_collect(cursor, range),
            |_| true,
        )
    }

    fn block_with_senders<H, HF, B, BF>(
        &self,
        id: BlockHashOrNumber,
        transaction_kind: TransactionVariant,
        header_by_number: HF,
        construct_block: BF,
    ) -> ProviderResult<Option<B>>
    where
        Spec: EthereumHardforks,
        H: AsRef<Header>,
        HF: FnOnce(BlockNumber) -> ProviderResult<Option<H>>,
        BF: FnOnce(
            H,
            Vec<TransactionSigned>,
            Vec<Address>,
            Vec<Header>,
            Option<Withdrawals>,
            Option<Requests>,
        ) -> ProviderResult<Option<B>>,
    {
        let Some(block_number) = self.convert_hash_or_number(id)? else { return Ok(None) };
        let Some(header) = header_by_number(block_number)? else { return Ok(None) };

        let ommers = self.ommers(block_number.into())?.unwrap_or_default();
        let withdrawals =
            self.withdrawals_by_block(block_number.into(), header.as_ref().timestamp)?;
        let requests = self.requests_by_block(block_number.into(), header.as_ref().timestamp)?;

        // Get the block body
        //
        // If the body indices are not found, this means that the transactions either do not exist
        // in the database yet, or they do exit but are not indexed. If they exist but are not
        // indexed, we don't have enough information to return the block anyways, so we return
        // `None`.
        let Some(body) = self.block_body_indices(block_number)? else { return Ok(None) };

        let tx_range = body.tx_num_range();

        let (transactions, senders) = if tx_range.is_empty() {
            (vec![], vec![])
        } else {
            (self.transactions_by_tx_range(tx_range.clone())?, self.senders_by_tx_range(tx_range)?)
        };

        let body = transactions
            .into_iter()
            .map(|tx| match transaction_kind {
                TransactionVariant::NoHash => TransactionSigned {
                    // Caller explicitly asked for no hash, so we don't calculate it
                    hash: B256::ZERO,
                    signature: tx.signature,
                    transaction: tx.transaction,
                },
                TransactionVariant::WithHash => tx.with_hash(),
            })
            .collect();

        construct_block(header, body, senders, ommers, withdrawals, requests)
    }

    /// Returns a range of blocks from the database.
    ///
    /// Uses the provided `headers_range` to get the headers for the range, and `assemble_block` to
    /// construct blocks from the following inputs:
    ///     – Header
    ///     - Range of transaction numbers
    ///     – Ommers
    ///     – Withdrawals
    ///     – Requests
    ///     – Senders
    fn block_range<F, H, HF, R>(
        &self,
        range: RangeInclusive<BlockNumber>,
        headers_range: HF,
        mut assemble_block: F,
    ) -> ProviderResult<Vec<R>>
    where
        Spec: EthereumHardforks,
        H: AsRef<Header>,
        HF: FnOnce(RangeInclusive<BlockNumber>) -> ProviderResult<Vec<H>>,
        F: FnMut(
            H,
            Range<TxNumber>,
            Vec<Header>,
            Option<Withdrawals>,
            Option<Requests>,
        ) -> ProviderResult<R>,
    {
        if range.is_empty() {
            return Ok(Vec::new())
        }

        let len = range.end().saturating_sub(*range.start()) as usize;
        let mut blocks = Vec::with_capacity(len);

        let headers = headers_range(range)?;
        let mut ommers_cursor = self.tx.cursor_read::<tables::BlockOmmers>()?;
        let mut withdrawals_cursor = self.tx.cursor_read::<tables::BlockWithdrawals>()?;
        let mut requests_cursor = self.tx.cursor_read::<tables::BlockRequests>()?;
        let mut block_body_cursor = self.tx.cursor_read::<tables::BlockBodyIndices>()?;

        for header in headers {
            let header_ref = header.as_ref();
            // If the body indices are not found, this means that the transactions either do
            // not exist in the database yet, or they do exit but are
            // not indexed. If they exist but are not indexed, we don't
            // have enough information to return the block anyways, so
            // we skip the block.
            if let Some((_, block_body_indices)) =
                block_body_cursor.seek_exact(header_ref.number)?
            {
                let tx_range = block_body_indices.tx_num_range();

                // If we are past shanghai, then all blocks should have a withdrawal list,
                // even if empty
                let withdrawals =
                    if self.chain_spec.is_shanghai_active_at_timestamp(header_ref.timestamp) {
                        withdrawals_cursor
                            .seek_exact(header_ref.number)?
                            .map(|(_, w)| w.withdrawals)
                            .unwrap_or_default()
                            .into()
                    } else {
                        None
                    };
                let requests =
                    if self.chain_spec.is_prague_active_at_timestamp(header_ref.timestamp) {
                        (requests_cursor.seek_exact(header_ref.number)?.unwrap_or_default().1)
                            .into()
                    } else {
                        None
                    };
                let ommers =
                    if self.chain_spec.final_paris_total_difficulty(header_ref.number).is_some() {
                        Vec::new()
                    } else {
                        ommers_cursor
                            .seek_exact(header_ref.number)?
                            .map(|(_, o)| o.ommers)
                            .unwrap_or_default()
                    };

                if let Ok(b) = assemble_block(header, tx_range, ommers, withdrawals, requests) {
                    blocks.push(b);
                }
            }
        }

        Ok(blocks)
    }

    /// Returns a range of blocks from the database, along with the senders of each
    /// transaction in the blocks.
    ///
    /// Uses the provided `headers_range` to get the headers for the range, and `assemble_block` to
    /// construct blocks from the following inputs:
    ///     – Header
    ///     - Transactions
    ///     – Ommers
    ///     – Withdrawals
    ///     – Requests
    ///     – Senders
    fn block_with_senders_range<H, HF, B, BF>(
        &self,
        range: RangeInclusive<BlockNumber>,
        headers_range: HF,
        assemble_block: BF,
    ) -> ProviderResult<Vec<B>>
    where
        Spec: EthereumHardforks,
        H: AsRef<Header>,
        HF: Fn(RangeInclusive<BlockNumber>) -> ProviderResult<Vec<H>>,
        BF: Fn(
            H,
            Vec<TransactionSigned>,
            Vec<Header>,
            Option<Withdrawals>,
            Option<Requests>,
            Vec<Address>,
        ) -> ProviderResult<B>,
    {
        let mut tx_cursor = self.tx.cursor_read::<tables::Transactions>()?;
        let mut senders_cursor = self.tx.cursor_read::<tables::TransactionSenders>()?;

        self.block_range(range, headers_range, |header, tx_range, ommers, withdrawals, requests| {
            let (body, senders) = if tx_range.is_empty() {
                (Vec::new(), Vec::new())
            } else {
                let body = self
                    .transactions_by_tx_range_with_cursor(tx_range.clone(), &mut tx_cursor)?
                    .into_iter()
                    .map(Into::into)
                    .collect::<Vec<TransactionSigned>>();
                // fetch senders from the senders table
                let known_senders =
                    senders_cursor
                        .walk_range(tx_range.clone())?
                        .collect::<Result<HashMap<_, _>, _>>()?;

                let mut senders = Vec::with_capacity(body.len());
                for (tx_num, tx) in tx_range.zip(body.iter()) {
                    match known_senders.get(&tx_num) {
                        None => {
                            // recover the sender from the transaction if not found
                            let sender = tx
                                .recover_signer_unchecked()
                                .ok_or(ProviderError::SenderRecoveryError)?;
                            senders.push(sender);
                        }
                        Some(sender) => senders.push(*sender),
                    }
                }

                (body, senders)
            };

            assemble_block(header, body, ommers, withdrawals, requests, senders)
        })
    }

    /// Get requested blocks transaction with senders
    pub(crate) fn get_block_transaction_range(
        &self,
        range: impl RangeBounds<BlockNumber> + Clone,
    ) -> ProviderResult<Vec<(BlockNumber, Vec<TransactionSignedEcRecovered>)>> {
        // Raad range of block bodies to get all transactions id's of this range.
        let block_bodies = self.get::<tables::BlockBodyIndices>(range)?;

        if block_bodies.is_empty() {
            return Ok(Vec::new())
        }

        // Compute the first and last tx ID in the range
        let first_transaction = block_bodies.first().expect("If we have headers").1.first_tx_num();
        let last_transaction = block_bodies.last().expect("Not empty").1.last_tx_num();

        // If this is the case then all of the blocks in the range are empty
        if last_transaction < first_transaction {
            return Ok(block_bodies.into_iter().map(|(n, _)| (n, Vec::new())).collect())
        }

        // Get transactions and senders
        let transactions = self
            .get::<tables::Transactions>(first_transaction..=last_transaction)?
            .into_iter()
            .map(|(id, tx)| (id, tx.into()))
            .collect::<Vec<(u64, TransactionSigned)>>();

        let mut senders =
            self.get::<tables::TransactionSenders>(first_transaction..=last_transaction)?;

        recover_block_senders(&mut senders, &transactions, first_transaction, last_transaction)?;

        // Merge transaction into blocks
        let mut block_tx = Vec::with_capacity(block_bodies.len());
        let mut senders = senders.into_iter();
        let mut transactions = transactions.into_iter();
        for (block_number, block_body) in block_bodies {
            let mut one_block_tx = Vec::with_capacity(block_body.tx_count as usize);
            for _ in block_body.tx_num_range() {
                let tx = transactions.next();
                let sender = senders.next();

                let recovered = match (tx, sender) {
                    (Some((tx_id, tx)), Some((sender_tx_id, sender))) => {
                        if tx_id == sender_tx_id {
                            Ok(TransactionSignedEcRecovered::from_signed_transaction(tx, sender))
                        } else {
                            Err(ProviderError::MismatchOfTransactionAndSenderId { tx_id })
                        }
                    }
                    (Some((tx_id, _)), _) | (_, Some((tx_id, _))) => {
                        Err(ProviderError::MismatchOfTransactionAndSenderId { tx_id })
                    }
                    (None, None) => Err(ProviderError::BlockBodyTransactionCount),
                }?;
                one_block_tx.push(recovered)
            }
            block_tx.push((block_number, one_block_tx));
        }

        Ok(block_tx)
    }

    /// Get the given range of blocks.
    pub fn get_block_range(
        &self,
        range: impl RangeBounds<BlockNumber> + Clone,
    ) -> ProviderResult<Vec<SealedBlockWithSenders>>
    where
        Spec: EthereumHardforks,
    {
        // For blocks we need:
        //
        // - Headers
        // - Bodies (transactions)
        // - Uncles/ommers
        // - Withdrawals
        // - Requests
        // - Signers

        let block_headers = self.get::<tables::Headers>(range.clone())?;
        if block_headers.is_empty() {
            return Ok(Vec::new())
        }

        let block_header_hashes = self.get::<tables::CanonicalHeaders>(range.clone())?;
        let block_ommers = self.get::<tables::BlockOmmers>(range.clone())?;
        let block_withdrawals = self.get::<tables::BlockWithdrawals>(range.clone())?;
        let block_requests = self.get::<tables::BlockRequests>(range.clone())?;

        let block_tx = self.get_block_transaction_range(range)?;
        let mut blocks = Vec::with_capacity(block_headers.len());

        // merge all into block
        let block_header_iter = block_headers.into_iter();
        let block_header_hashes_iter = block_header_hashes.into_iter();
        let block_tx_iter = block_tx.into_iter();

        // Ommers can be empty for some blocks
        let mut block_ommers_iter = block_ommers.into_iter();
        let mut block_withdrawals_iter = block_withdrawals.into_iter();
        let mut block_requests_iter = block_requests.into_iter();
        let mut block_ommers = block_ommers_iter.next();
        let mut block_withdrawals = block_withdrawals_iter.next();
        let mut block_requests = block_requests_iter.next();

        for ((main_block_number, header), (_, header_hash), (_, tx)) in
            izip!(block_header_iter, block_header_hashes_iter, block_tx_iter)
        {
            let header = SealedHeader::new(header, header_hash);

            let (transactions, senders) = tx.into_iter().map(|tx| tx.to_components()).unzip();

            // Ommers can be missing
            let mut ommers = Vec::new();
            if let Some((block_number, _)) = block_ommers.as_ref() {
                if *block_number == main_block_number {
                    ommers = block_ommers.take().unwrap().1.ommers;
                    block_ommers = block_ommers_iter.next();
                }
            };

            // withdrawal can be missing
            let shanghai_is_active =
                self.chain_spec.is_shanghai_active_at_timestamp(header.timestamp);
            let mut withdrawals = Some(Withdrawals::default());
            if shanghai_is_active {
                if let Some((block_number, _)) = block_withdrawals.as_ref() {
                    if *block_number == main_block_number {
                        withdrawals = Some(block_withdrawals.take().unwrap().1.withdrawals);
                        block_withdrawals = block_withdrawals_iter.next();
                    }
                }
            } else {
                withdrawals = None
            }

            // requests can be missing
            let prague_is_active = self.chain_spec.is_prague_active_at_timestamp(header.timestamp);
            let mut requests = Some(Requests::default());
            if prague_is_active {
                if let Some((block_number, _)) = block_requests.as_ref() {
                    if *block_number == main_block_number {
                        requests = Some(block_requests.take().unwrap().1);
                        block_requests = block_requests_iter.next();
                    }
                }
            } else {
                requests = None;
            }

            blocks.push(SealedBlockWithSenders {
                block: SealedBlock {
                    header,
                    body: BlockBody { transactions, ommers, withdrawals, requests },
                },
                senders,
            })
        }

        Ok(blocks)
    }

    /// Return the last N blocks of state, recreating the [`ExecutionOutcome`].
    ///
    /// 1. Iterate over the [`BlockBodyIndices`][tables::BlockBodyIndices] table to get all the
    ///    transaction ids.
    /// 2. Iterate over the [`StorageChangeSets`][tables::StorageChangeSets] table and the
    ///    [`AccountChangeSets`][tables::AccountChangeSets] tables in reverse order to reconstruct
    ///    the changesets.
    ///    - In order to have both the old and new values in the changesets, we also access the
    ///      plain state tables.
    /// 3. While iterating over the changeset tables, if we encounter a new account or storage slot,
    ///    we:
    ///     1. Take the old value from the changeset
    ///     2. Take the new value from the plain state
    ///     3. Save the old value to the local state
    /// 4. While iterating over the changeset tables, if we encounter an account/storage slot we
    ///    have seen before we:
    ///     1. Take the old value from the changeset
    ///     2. Take the new value from the local state
    ///     3. Set the local state to the value in the changeset
    ///
    /// If the range is empty, or there are no blocks for the given range, then this returns `None`.
    pub fn get_state(
        &self,
        range: RangeInclusive<BlockNumber>,
    ) -> ProviderResult<Option<ExecutionOutcome>> {
        if range.is_empty() {
            return Ok(None)
        }
        let start_block_number = *range.start();

        // We are not removing block meta as it is used to get block changesets.
        let block_bodies = self.get::<tables::BlockBodyIndices>(range.clone())?;

        // get transaction receipts
        let Some(from_transaction_num) = block_bodies.first().map(|bodies| bodies.1.first_tx_num())
        else {
            return Ok(None)
        };
        let Some(to_transaction_num) = block_bodies.last().map(|bodies| bodies.1.last_tx_num())
        else {
            return Ok(None)
        };

        let storage_range = BlockNumberAddress::range(range.clone());

        let storage_changeset = self.get::<tables::StorageChangeSets>(storage_range)?;
        let account_changeset = self.get::<tables::AccountChangeSets>(range)?;

        // This is not working for blocks that are not at tip. as plain state is not the last
        // state of end range. We should rename the functions or add support to access
        // History state. Accessing history state can be tricky but we are not gaining
        // anything.
        let mut plain_accounts_cursor = self.tx.cursor_read::<tables::PlainAccountState>()?;
        let mut plain_storage_cursor = self.tx.cursor_dup_read::<tables::PlainStorageState>()?;

        let (state, reverts) = self.populate_bundle_state(
            account_changeset,
            storage_changeset,
            &mut plain_accounts_cursor,
            &mut plain_storage_cursor,
        )?;

        // iterate over block body and create ExecutionResult
        let mut receipt_iter =
            self.get::<tables::Receipts>(from_transaction_num..=to_transaction_num)?.into_iter();

        let mut receipts = Vec::with_capacity(block_bodies.len());
        // loop break if we are at the end of the blocks.
        for (_, block_body) in block_bodies {
            let mut block_receipts = Vec::with_capacity(block_body.tx_count as usize);
            for _ in block_body.tx_num_range() {
                if let Some((_, receipt)) = receipt_iter.next() {
                    block_receipts.push(Some(receipt));
                }
            }
            receipts.push(block_receipts);
        }

        Ok(Some(ExecutionOutcome::new_init(
            state,
            reverts,
            Vec::new(),
            receipts.into(),
            start_block_number,
            Vec::new(),
        )))
    }

    /// Populate a [`BundleStateInit`] and [`RevertsInit`] using cursors over the
    /// [`PlainAccountState`] and [`PlainStorageState`] tables, based on the given storage and
    /// account changesets.
    fn populate_bundle_state<A, S>(
        &self,
        account_changeset: Vec<(u64, AccountBeforeTx)>,
        storage_changeset: Vec<(BlockNumberAddress, StorageEntry)>,
        plain_accounts_cursor: &mut A,
        plain_storage_cursor: &mut S,
    ) -> ProviderResult<(BundleStateInit, RevertsInit)>
    where
        A: DbCursorRO<PlainAccountState>,
        S: DbDupCursorRO<PlainStorageState>,
    {
        // iterate previous value and get plain state value to create changeset
        // Double option around Account represent if Account state is know (first option) and
        // account is removed (Second Option)
        let mut state: BundleStateInit = HashMap::default();

        // This is not working for blocks that are not at tip. as plain state is not the last
        // state of end range. We should rename the functions or add support to access
        // History state. Accessing history state can be tricky but we are not gaining
        // anything.

        let mut reverts: RevertsInit = HashMap::default();

        // add account changeset changes
        for (block_number, account_before) in account_changeset.into_iter().rev() {
            let AccountBeforeTx { info: old_info, address } = account_before;
            match state.entry(address) {
                hash_map::Entry::Vacant(entry) => {
                    let new_info = plain_accounts_cursor.seek_exact(address)?.map(|kv| kv.1);
                    entry.insert((old_info, new_info, HashMap::default()));
                }
                hash_map::Entry::Occupied(mut entry) => {
                    // overwrite old account state.
                    entry.get_mut().0 = old_info;
                }
            }
            // insert old info into reverts.
            reverts.entry(block_number).or_default().entry(address).or_default().0 = Some(old_info);
        }

        // add storage changeset changes
        for (block_and_address, old_storage) in storage_changeset.into_iter().rev() {
            let BlockNumberAddress((block_number, address)) = block_and_address;
            // get account state or insert from plain state.
            let account_state = match state.entry(address) {
                hash_map::Entry::Vacant(entry) => {
                    let present_info = plain_accounts_cursor.seek_exact(address)?.map(|kv| kv.1);
                    entry.insert((present_info, present_info, HashMap::default()))
                }
                hash_map::Entry::Occupied(entry) => entry.into_mut(),
            };

            // match storage.
            match account_state.2.entry(old_storage.key) {
                hash_map::Entry::Vacant(entry) => {
                    let new_storage = plain_storage_cursor
                        .seek_by_key_subkey(address, old_storage.key)?
                        .filter(|storage| storage.key == old_storage.key)
                        .unwrap_or_default();
                    entry.insert((old_storage.value, new_storage.value));
                }
                hash_map::Entry::Occupied(mut entry) => {
                    entry.get_mut().0 = old_storage.value;
                }
            };

            reverts
                .entry(block_number)
                .or_default()
                .entry(address)
                .or_default()
                .1
                .push(old_storage);
        }

        Ok((state, reverts))
    }
}

impl<TX: DbTxMut + DbTx, Spec: Send + Sync, DS: Send + Sync> DatabaseProvider<TX, Spec, DS> {
    /// Commit database transaction.
    pub fn commit(self) -> ProviderResult<bool> {
        Ok(self.tx.commit()?)
    }

    /// Remove list of entries from the table. Returns the number of entries removed.
    #[inline]
    pub fn remove<T: Table>(
        &self,
        range: impl RangeBounds<T::Key>,
    ) -> Result<usize, DatabaseError> {
        let mut entries = 0;
        let mut cursor_write = self.tx.cursor_write::<T>()?;
        let mut walker = cursor_write.walk_range(range)?;
        while walker.next().transpose()?.is_some() {
            walker.delete_current()?;
            entries += 1;
        }
        Ok(entries)
    }

    /// Return a list of entries from the table, and remove them, based on the given range.
    #[inline]
    pub fn take<T: Table>(
        &self,
        range: impl RangeBounds<T::Key>,
    ) -> Result<Vec<KeyValue<T>>, DatabaseError> {
        let mut cursor_write = self.tx.cursor_write::<T>()?;
        let mut walker = cursor_write.walk_range(range)?;
        let mut items = Vec::new();
        while let Some(i) = walker.next().transpose()? {
            walker.delete_current()?;
            items.push(i)
        }
        Ok(items)
    }

    /// Remove requested block transactions, without returning them.
    ///
    /// This will remove block data for the given range from the following tables:
    /// * [`BlockBodyIndices`](tables::BlockBodyIndices)
    /// * [`Transactions`](tables::Transactions)
    /// * [`TransactionSenders`](tables::TransactionSenders)
    /// * [`TransactionHashNumbers`](tables::TransactionHashNumbers)
    /// * [`TransactionBlocks`](tables::TransactionBlocks)
    pub fn remove_block_transaction_range(
        &self,
        range: impl RangeBounds<BlockNumber> + Clone,
    ) -> ProviderResult<()> {
        // Raad range of block bodies to get all transactions id's of this range.
        let block_bodies = self.take::<tables::BlockBodyIndices>(range)?;

        if block_bodies.is_empty() {
            return Ok(())
        }

        // Compute the first and last tx ID in the range
        let first_transaction = block_bodies.first().expect("If we have headers").1.first_tx_num();
        let last_transaction = block_bodies.last().expect("Not empty").1.last_tx_num();

        // If this is the case then all of the blocks in the range are empty
        if last_transaction < first_transaction {
            return Ok(())
        }

        // Get transactions so we can then remove
        let transactions = self
            .take::<tables::Transactions>(first_transaction..=last_transaction)?
            .into_iter()
            .map(|(id, tx)| (id, tx.into()))
            .collect::<Vec<(u64, TransactionSigned)>>();

        // remove senders
        self.remove::<tables::TransactionSenders>(first_transaction..=last_transaction)?;

        // Remove TransactionHashNumbers
        let mut tx_hash_cursor = self.tx.cursor_write::<tables::TransactionHashNumbers>()?;
        for (_, tx) in &transactions {
            if tx_hash_cursor.seek_exact(tx.hash())?.is_some() {
                tx_hash_cursor.delete_current()?;
            }
        }

        // Remove TransactionBlocks index if there are transaction present
        if !transactions.is_empty() {
            let tx_id_range = transactions.first().unwrap().0..=transactions.last().unwrap().0;
            self.remove::<tables::TransactionBlocks>(tx_id_range)?;
        }

        Ok(())
    }

    /// Get requested blocks transaction with senders, also removing them from the database
    ///
    /// This will remove block data for the given range from the following tables:
    /// * [`BlockBodyIndices`](tables::BlockBodyIndices)
    /// * [`Transactions`](tables::Transactions)
    /// * [`TransactionSenders`](tables::TransactionSenders)
    /// * [`TransactionHashNumbers`](tables::TransactionHashNumbers)
    /// * [`TransactionBlocks`](tables::TransactionBlocks)
    pub fn take_block_transaction_range(
        &self,
        range: impl RangeBounds<BlockNumber> + Clone,
    ) -> ProviderResult<Vec<(BlockNumber, Vec<TransactionSignedEcRecovered>)>> {
        // Raad range of block bodies to get all transactions id's of this range.
        let block_bodies = self.get::<tables::BlockBodyIndices>(range)?;

        if block_bodies.is_empty() {
            return Ok(Vec::new())
        }

        // Compute the first and last tx ID in the range
        let first_transaction = block_bodies.first().expect("If we have headers").1.first_tx_num();
        let last_transaction = block_bodies.last().expect("Not empty").1.last_tx_num();

        // If this is the case then all of the blocks in the range are empty
        if last_transaction < first_transaction {
            return Ok(block_bodies.into_iter().map(|(n, _)| (n, Vec::new())).collect())
        }

        // Get transactions and senders
        let transactions = self
            .take::<tables::Transactions>(first_transaction..=last_transaction)?
            .into_iter()
            .map(|(id, tx)| (id, tx.into()))
            .collect::<Vec<(u64, TransactionSigned)>>();

        let mut senders =
            self.take::<tables::TransactionSenders>(first_transaction..=last_transaction)?;

        recover_block_senders(&mut senders, &transactions, first_transaction, last_transaction)?;

        // Remove TransactionHashNumbers
        let mut tx_hash_cursor = self.tx.cursor_write::<tables::TransactionHashNumbers>()?;
        for (_, tx) in &transactions {
            if tx_hash_cursor.seek_exact(tx.hash())?.is_some() {
                tx_hash_cursor.delete_current()?;
            }
        }

        // Remove TransactionBlocks index if there are transaction present
        if !transactions.is_empty() {
            let tx_id_range = transactions.first().unwrap().0..=transactions.last().unwrap().0;
            self.remove::<tables::TransactionBlocks>(tx_id_range)?;
        }

        // Merge transaction into blocks
        let mut block_tx = Vec::with_capacity(block_bodies.len());
        let mut senders = senders.into_iter();
        let mut transactions = transactions.into_iter();
        for (block_number, block_body) in block_bodies {
            let mut one_block_tx = Vec::with_capacity(block_body.tx_count as usize);
            for _ in block_body.tx_num_range() {
                let tx = transactions.next();
                let sender = senders.next();

                let recovered = match (tx, sender) {
                    (Some((tx_id, tx)), Some((sender_tx_id, sender))) => {
                        if tx_id == sender_tx_id {
                            Ok(TransactionSignedEcRecovered::from_signed_transaction(tx, sender))
                        } else {
                            Err(ProviderError::MismatchOfTransactionAndSenderId { tx_id })
                        }
                    }
                    (Some((tx_id, _)), _) | (_, Some((tx_id, _))) => {
                        Err(ProviderError::MismatchOfTransactionAndSenderId { tx_id })
                    }
                    (None, None) => Err(ProviderError::BlockBodyTransactionCount),
                }?;
                one_block_tx.push(recovered)
            }
            block_tx.push((block_number, one_block_tx));
        }

        Ok(block_tx)
    }

    /// Remove the given range of blocks, without returning any of the blocks.
    ///
    /// This will remove block data for the given range from the following tables:
    /// * [`HeaderNumbers`](tables::HeaderNumbers)
    /// * [`CanonicalHeaders`](tables::CanonicalHeaders)
    /// * [`BlockOmmers`](tables::BlockOmmers)
    /// * [`BlockWithdrawals`](tables::BlockWithdrawals)
    /// * [`BlockRequests`](tables::BlockRequests)
    /// * [`HeaderTerminalDifficulties`](tables::HeaderTerminalDifficulties)
    ///
    /// This will also remove transaction data according to
    /// [`remove_block_transaction_range`](Self::remove_block_transaction_range).
    pub fn remove_block_range(
        &self,
        range: impl RangeBounds<BlockNumber> + Clone,
    ) -> ProviderResult<()> {
        let block_headers = self.remove::<tables::Headers>(range.clone())?;
        if block_headers == 0 {
            return Ok(())
        }

        self.tx.unwind_table_by_walker::<tables::CanonicalHeaders, tables::HeaderNumbers>(
            range.clone(),
        )?;
        self.remove::<tables::CanonicalHeaders>(range.clone())?;
        self.remove::<tables::BlockOmmers>(range.clone())?;
        self.remove::<tables::BlockWithdrawals>(range.clone())?;
        self.remove::<tables::BlockRequests>(range.clone())?;
        self.remove_block_transaction_range(range.clone())?;
        self.remove::<tables::HeaderTerminalDifficulties>(range)?;

        Ok(())
    }

    /// Remove the given range of blocks, and return them.
    ///
    /// This will remove block data for the given range from the following tables:
    /// * [`HeaderNumbers`](tables::HeaderNumbers)
    /// * [`CanonicalHeaders`](tables::CanonicalHeaders)
    /// * [`BlockOmmers`](tables::BlockOmmers)
    /// * [`BlockWithdrawals`](tables::BlockWithdrawals)
    /// * [`BlockRequests`](tables::BlockRequests)
    /// * [`HeaderTerminalDifficulties`](tables::HeaderTerminalDifficulties)
    ///
    /// This will also remove transaction data according to
    /// [`take_block_transaction_range`](Self::take_block_transaction_range).
    pub fn take_block_range(
        &self,
        range: impl RangeBounds<BlockNumber> + Clone,
    ) -> ProviderResult<Vec<SealedBlockWithSenders>>
    where
        Spec: EthereumHardforks,
    {
        // For blocks we need:
        //
        // - Headers
        // - Bodies (transactions)
        // - Uncles/ommers
        // - Withdrawals
        // - Requests
        // - Signers

        let block_headers = self.take::<tables::Headers>(range.clone())?;
        if block_headers.is_empty() {
            return Ok(Vec::new())
        }

        self.tx.unwind_table_by_walker::<tables::CanonicalHeaders, tables::HeaderNumbers>(
            range.clone(),
        )?;
        let block_header_hashes = self.take::<tables::CanonicalHeaders>(range.clone())?;
        let block_ommers = self.take::<tables::BlockOmmers>(range.clone())?;
        let block_withdrawals = self.take::<tables::BlockWithdrawals>(range.clone())?;
        let block_requests = self.take::<tables::BlockRequests>(range.clone())?;
        let block_tx = self.take_block_transaction_range(range.clone())?;

        let mut blocks = Vec::with_capacity(block_headers.len());

        // rm HeaderTerminalDifficulties
        self.remove::<tables::HeaderTerminalDifficulties>(range)?;

        // merge all into block
        let block_header_iter = block_headers.into_iter();
        let block_header_hashes_iter = block_header_hashes.into_iter();
        let block_tx_iter = block_tx.into_iter();

        // Ommers can be empty for some blocks
        let mut block_ommers_iter = block_ommers.into_iter();
        let mut block_withdrawals_iter = block_withdrawals.into_iter();
        let mut block_requests_iter = block_requests.into_iter();
        let mut block_ommers = block_ommers_iter.next();
        let mut block_withdrawals = block_withdrawals_iter.next();
        let mut block_requests = block_requests_iter.next();

        for ((main_block_number, header), (_, header_hash), (_, tx)) in
            izip!(block_header_iter, block_header_hashes_iter, block_tx_iter)
        {
            let header = SealedHeader::new(header, header_hash);

            let (transactions, senders) = tx.into_iter().map(|tx| tx.to_components()).unzip();

            // Ommers can be missing
            let mut ommers = Vec::new();
            if let Some((block_number, _)) = block_ommers.as_ref() {
                if *block_number == main_block_number {
                    ommers = block_ommers.take().unwrap().1.ommers;
                    block_ommers = block_ommers_iter.next();
                }
            };

            // withdrawal can be missing
            let shanghai_is_active =
                self.chain_spec.is_shanghai_active_at_timestamp(header.timestamp);
            let mut withdrawals = Some(Withdrawals::default());
            if shanghai_is_active {
                if let Some((block_number, _)) = block_withdrawals.as_ref() {
                    if *block_number == main_block_number {
                        withdrawals = Some(block_withdrawals.take().unwrap().1.withdrawals);
                        block_withdrawals = block_withdrawals_iter.next();
                    }
                }
            } else {
                withdrawals = None
            }

            // requests can be missing
            let prague_is_active = self.chain_spec.is_prague_active_at_timestamp(header.timestamp);
            let mut requests = Some(Requests::default());
            if prague_is_active {
                if let Some((block_number, _)) = block_requests.as_ref() {
                    if *block_number == main_block_number {
                        requests = Some(block_requests.take().unwrap().1);
                        block_requests = block_requests_iter.next();
                    }
                }
            } else {
                requests = None;
            }

            blocks.push(SealedBlockWithSenders {
                block: SealedBlock {
                    header,
                    body: BlockBody { transactions, ommers, withdrawals, requests },
                },
                senders,
            })
        }

        Ok(blocks)
    }

    /// Load shard and remove it. If list is empty, last shard was full or
    /// there are no shards at all.
    fn take_shard<T>(&self, key: T::Key) -> ProviderResult<Vec<u64>>
    where
        T: Table<Value = BlockNumberList>,
    {
        let mut cursor = self.tx.cursor_read::<T>()?;
        let shard = cursor.seek_exact(key)?;
        if let Some((shard_key, list)) = shard {
            // delete old shard so new one can be inserted.
            self.tx.delete::<T>(shard_key, None)?;
            let list = list.iter().collect::<Vec<_>>();
            return Ok(list)
        }
        Ok(Vec::new())
    }

    /// Insert history index to the database.
    ///
    /// For each updated partial key, this function removes the last shard from
    /// the database (if any), appends the new indices to it, chunks the resulting integer list and
    /// inserts the new shards back into the database.
    ///
    /// This function is used by history indexing stages.
    fn append_history_index<P, T>(
        &self,
        index_updates: impl IntoIterator<Item = (P, impl IntoIterator<Item = u64>)>,
        mut sharded_key_factory: impl FnMut(P, BlockNumber) -> T::Key,
    ) -> ProviderResult<()>
    where
        P: Copy,
        T: Table<Value = BlockNumberList>,
    {
        for (partial_key, indices) in index_updates {
            let mut last_shard =
                self.take_shard::<T>(sharded_key_factory(partial_key, u64::MAX))?;
            last_shard.extend(indices);
            // Chunk indices and insert them in shards of N size.
            let indices = last_shard;
            let mut chunks = indices.chunks(sharded_key::NUM_OF_INDICES_IN_SHARD).peekable();
            while let Some(list) = chunks.next() {
                let highest_block_number = if chunks.peek().is_some() {
                    *list.last().expect("`chunks` does not return empty list")
                } else {
                    // Insert last list with `u64::MAX`.
                    u64::MAX
                };
                self.tx.put::<T>(
                    sharded_key_factory(partial_key, highest_block_number),
                    BlockNumberList::new_pre_sorted(list.iter().copied()),
                )?;
            }
        }
        Ok(())
    }
}

impl<TX: DbTx, Spec: Send + Sync, DS: Send + Sync> AccountReader
    for DatabaseProvider<TX, Spec, DS>
{
    fn basic_account(&self, address: Address) -> ProviderResult<Option<Account>> {
        Ok(self.tx.get::<tables::PlainAccountState>(address)?)
    }
}

impl<TX: DbTx, Spec: Send + Sync, DS: Send + Sync> AccountExtReader
    for DatabaseProvider<TX, Spec, DS>
{
    fn changed_accounts_with_range(
        &self,
        range: impl RangeBounds<BlockNumber>,
    ) -> ProviderResult<BTreeSet<Address>> {
        self.tx
            .cursor_read::<tables::AccountChangeSets>()?
            .walk_range(range)?
            .map(|entry| {
                entry.map(|(_, account_before)| account_before.address).map_err(Into::into)
            })
            .collect()
    }

    fn basic_accounts(
        &self,
        iter: impl IntoIterator<Item = Address>,
    ) -> ProviderResult<Vec<(Address, Option<Account>)>> {
        let mut plain_accounts = self.tx.cursor_read::<tables::PlainAccountState>()?;
        Ok(iter
            .into_iter()
            .map(|address| plain_accounts.seek_exact(address).map(|a| (address, a.map(|(_, v)| v))))
            .collect::<Result<Vec<_>, _>>()?)
    }

    fn changed_accounts_and_blocks_with_range(
        &self,
        range: RangeInclusive<BlockNumber>,
    ) -> ProviderResult<BTreeMap<Address, Vec<u64>>> {
        let mut changeset_cursor = self.tx.cursor_read::<tables::AccountChangeSets>()?;

        let account_transitions = changeset_cursor.walk_range(range)?.try_fold(
            BTreeMap::new(),
            |mut accounts: BTreeMap<Address, Vec<u64>>, entry| -> ProviderResult<_> {
                let (index, account) = entry?;
                accounts.entry(account.address).or_default().push(index);
                Ok(accounts)
            },
        )?;

        Ok(account_transitions)
    }
}

impl<TX: DbTx, Spec: Send + Sync, DS: Send + Sync> StorageChangeSetReader
    for DatabaseProvider<TX, Spec, DS>
{
    fn storage_changeset(
        &self,
        block_number: BlockNumber,
    ) -> ProviderResult<Vec<(BlockNumberAddress, StorageEntry)>> {
        let range = block_number..=block_number;
        let storage_range = BlockNumberAddress::range(range);
        self.tx
            .cursor_dup_read::<tables::StorageChangeSets>()?
            .walk_range(storage_range)?
            .map(|result| -> ProviderResult<_> { Ok(result?) })
            .collect()
    }
}

impl<TX: DbTx, Spec: Send + Sync, DS: Send + Sync> ChangeSetReader
    for DatabaseProvider<TX, Spec, DS>
{
    fn account_block_changeset(
        &self,
        block_number: BlockNumber,
    ) -> ProviderResult<Vec<AccountBeforeTx>> {
        let range = block_number..=block_number;
        self.tx
            .cursor_read::<tables::AccountChangeSets>()?
            .walk_range(range)?
            .map(|result| -> ProviderResult<_> {
                let (_, account_before) = result?;
                Ok(account_before)
            })
            .collect()
    }
}

impl<TX: DbTx, Spec: Send + Sync, DS: Send + Sync> HeaderSyncGapProvider
    for DatabaseProvider<TX, Spec, DS>
{
    fn sync_gap(
        &self,
        tip: watch::Receiver<B256>,
        highest_uninterrupted_block: BlockNumber,
    ) -> ProviderResult<HeaderSyncGap> {
        let static_file_provider = self.static_file_provider();

        // Make sure Headers static file is at the same height. If it's further, this
        // input execution was interrupted previously and we need to unwind the static file.
        let next_static_file_block_num = static_file_provider
            .get_highest_static_file_block(StaticFileSegment::Headers)
            .map(|id| id + 1)
            .unwrap_or_default();
        let next_block = highest_uninterrupted_block + 1;

        match next_static_file_block_num.cmp(&next_block) {
            // The node shutdown between an executed static file commit and before the database
            // commit, so we need to unwind the static files.
            Ordering::Greater => {
                let mut static_file_producer =
                    static_file_provider.latest_writer(StaticFileSegment::Headers)?;
                static_file_producer.prune_headers(next_static_file_block_num - next_block)?;
                // Since this is a database <-> static file inconsistency, we commit the change
                // straight away.
                static_file_producer.commit()?
            }
            Ordering::Less => {
                // There's either missing or corrupted files.
                return Err(ProviderError::HeaderNotFound(next_static_file_block_num.into()))
            }
            Ordering::Equal => {}
        }

        let local_head = static_file_provider
            .sealed_header(highest_uninterrupted_block)?
            .ok_or_else(|| ProviderError::HeaderNotFound(highest_uninterrupted_block.into()))?;

        let target = SyncTarget::Tip(*tip.borrow());

        Ok(HeaderSyncGap { local_head, target })
    }
}

impl<TX: DbTx, Spec: Send + Sync + EthereumHardforks, DS: Send + Sync> HeaderProvider
    for DatabaseProvider<TX, Spec, DS>
{
    fn header(&self, block_hash: &BlockHash) -> ProviderResult<Option<Header>> {
        if let Some(num) = self.block_number(*block_hash)? {
            Ok(self.header_by_number(num)?)
        } else {
            Ok(None)
        }
    }

    fn header_by_number(&self, num: BlockNumber) -> ProviderResult<Option<Header>> {
        self.static_file_provider.get_with_static_file_or_database(
            StaticFileSegment::Headers,
            num,
            |static_file| static_file.header_by_number(num),
            || Ok(self.tx.get::<tables::Headers>(num)?),
        )
    }

    fn header_td(&self, block_hash: &BlockHash) -> ProviderResult<Option<U256>> {
        if let Some(num) = self.block_number(*block_hash)? {
            self.header_td_by_number(num)
        } else {
            Ok(None)
        }
    }

    fn header_td_by_number(&self, number: BlockNumber) -> ProviderResult<Option<U256>> {
        if let Some(td) = self.chain_spec.final_paris_total_difficulty(number) {
            // if this block is higher than the final paris(merge) block, return the final paris
            // difficulty
            return Ok(Some(td))
        }

        self.static_file_provider.get_with_static_file_or_database(
            StaticFileSegment::Headers,
            number,
            |static_file| static_file.header_td_by_number(number),
            || Ok(self.tx.get::<tables::HeaderTerminalDifficulties>(number)?.map(|td| td.0)),
        )
    }

    fn headers_range(&self, range: impl RangeBounds<BlockNumber>) -> ProviderResult<Vec<Header>> {
        self.static_file_provider.get_range_with_static_file_or_database(
            StaticFileSegment::Headers,
            to_range(range),
            |static_file, range, _| static_file.headers_range(range),
            |range, _| self.cursor_read_collect::<tables::Headers>(range).map_err(Into::into),
            |_| true,
        )
    }

    fn sealed_header(&self, number: BlockNumber) -> ProviderResult<Option<SealedHeader>> {
        self.static_file_provider.get_with_static_file_or_database(
            StaticFileSegment::Headers,
            number,
            |static_file| static_file.sealed_header(number),
            || {
                if let Some(header) = self.header_by_number(number)? {
                    let hash = self
                        .block_hash(number)?
                        .ok_or_else(|| ProviderError::HeaderNotFound(number.into()))?;
                    Ok(Some(SealedHeader::new(header, hash)))
                } else {
                    Ok(None)
                }
            },
        )
    }

    fn sealed_headers_while(
        &self,
        range: impl RangeBounds<BlockNumber>,
        predicate: impl FnMut(&SealedHeader) -> bool,
    ) -> ProviderResult<Vec<SealedHeader>> {
        self.static_file_provider.get_range_with_static_file_or_database(
            StaticFileSegment::Headers,
            to_range(range),
            |static_file, range, predicate| static_file.sealed_headers_while(range, predicate),
            |range, mut predicate| {
                let mut headers = vec![];
                for entry in self.tx.cursor_read::<tables::Headers>()?.walk_range(range)? {
                    let (number, header) = entry?;
                    let hash = self
                        .block_hash(number)?
                        .ok_or_else(|| ProviderError::HeaderNotFound(number.into()))?;
                    let sealed = SealedHeader::new(header, hash);
                    if !predicate(&sealed) {
                        break
                    }
                    headers.push(sealed);
                }
                Ok(headers)
            },
            predicate,
        )
    }
}

impl<TX: DbTx, Spec: Send + Sync, DS: Send + Sync> BlockHashReader
    for DatabaseProvider<TX, Spec, DS>
{
    fn block_hash(&self, number: u64) -> ProviderResult<Option<B256>> {
        self.static_file_provider.get_with_static_file_or_database(
            StaticFileSegment::Headers,
            number,
            |static_file| static_file.block_hash(number),
            || Ok(self.tx.get::<tables::CanonicalHeaders>(number)?),
        )
    }

    fn canonical_hashes_range(
        &self,
        start: BlockNumber,
        end: BlockNumber,
    ) -> ProviderResult<Vec<B256>> {
        self.static_file_provider.get_range_with_static_file_or_database(
            StaticFileSegment::Headers,
            start..end,
            |static_file, range, _| static_file.canonical_hashes_range(range.start, range.end),
            |range, _| {
                self.cursor_read_collect::<tables::CanonicalHeaders>(range).map_err(Into::into)
            },
            |_| true,
        )
    }
}

impl<TX: DbTx, Spec: Send + Sync, DS: Send + Sync> BlockNumReader
    for DatabaseProvider<TX, Spec, DS>
{
    fn chain_info(&self) -> ProviderResult<ChainInfo> {
        let best_number = self.best_block_number()?;
        let best_hash = self.block_hash(best_number)?.unwrap_or_default();
        Ok(ChainInfo { best_hash, best_number })
    }

    fn best_block_number(&self) -> ProviderResult<BlockNumber> {
        Ok(self
            .get_stage_checkpoint(StageId::Finish)?
            .map(|checkpoint| checkpoint.block_number)
            .unwrap_or_default())
    }

    fn last_block_number(&self) -> ProviderResult<BlockNumber> {
        Ok(self
            .tx
            .cursor_read::<tables::CanonicalHeaders>()?
            .last()?
            .map(|(num, _)| num)
            .max(
                self.static_file_provider.get_highest_static_file_block(StaticFileSegment::Headers),
            )
            .unwrap_or_default())
    }

    fn block_number(&self, hash: B256) -> ProviderResult<Option<BlockNumber>> {
        Ok(self.tx.get::<tables::HeaderNumbers>(hash)?)
    }
}

impl<TX: DbTx, Spec: Send + Sync + EthereumHardforks, DS: Send + Sync> BlockReader
    for DatabaseProvider<TX, Spec, DS>
{
    fn find_block_by_hash(&self, hash: B256, source: BlockSource) -> ProviderResult<Option<Block>> {
        if source.is_canonical() {
            self.block(hash.into())
        } else {
            Ok(None)
        }
    }

    /// Returns the block with matching number from database.
    ///
    /// If the header for this block is not found, this returns `None`.
    /// If the header is found, but the transactions either do not exist, or are not indexed, this
    /// will return None.
    fn block(&self, id: BlockHashOrNumber) -> ProviderResult<Option<Block>> {
        if let Some(number) = self.convert_hash_or_number(id)? {
            if let Some(header) = self.header_by_number(number)? {
                let withdrawals = self.withdrawals_by_block(number.into(), header.timestamp)?;
                let ommers = self.ommers(number.into())?.unwrap_or_default();
                let requests = self.requests_by_block(number.into(), header.timestamp)?;
                // If the body indices are not found, this means that the transactions either do not
                // exist in the database yet, or they do exit but are not indexed.
                // If they exist but are not indexed, we don't have enough
                // information to return the block anyways, so we return `None`.
                let transactions = match self.transactions_by_block(number.into())? {
                    Some(transactions) => transactions,
                    None => return Ok(None),
                };

                return Ok(Some(Block {
                    header,
                    body: BlockBody { transactions, ommers, withdrawals, requests },
                }))
            }
        }

        Ok(None)
    }

    fn pending_block(&self) -> ProviderResult<Option<SealedBlock>> {
        Ok(None)
    }

    fn pending_block_with_senders(&self) -> ProviderResult<Option<SealedBlockWithSenders>> {
        Ok(None)
    }

    fn pending_block_and_receipts(&self) -> ProviderResult<Option<(SealedBlock, Vec<Receipt>)>> {
        Ok(None)
    }

    /// Returns the ommers for the block with matching id from the database.
    ///
    /// If the block is not found, this returns `None`.
    /// If the block exists, but doesn't contain ommers, this returns `None`.
    fn ommers(&self, id: BlockHashOrNumber) -> ProviderResult<Option<Vec<Header>>> {
        if let Some(number) = self.convert_hash_or_number(id)? {
            // If the Paris (Merge) hardfork block is known and block is after it, return empty
            // ommers.
            if self.chain_spec.final_paris_total_difficulty(number).is_some() {
                return Ok(Some(Vec::new()))
            }

            let ommers = self.tx.get::<tables::BlockOmmers>(number)?.map(|o| o.ommers);
            return Ok(ommers)
        }

        Ok(None)
    }

    fn block_body_indices(&self, num: u64) -> ProviderResult<Option<StoredBlockBodyIndices>> {
        Ok(self.tx.get::<tables::BlockBodyIndices>(num)?)
    }

    /// Returns the block with senders with matching number or hash from database.
    ///
    /// **NOTE: The transactions have invalid hashes, since they would need to be calculated on the
    /// spot, and we want fast querying.**
    ///
    /// If the header for this block is not found, this returns `None`.
    /// If the header is found, but the transactions either do not exist, or are not indexed, this
    /// will return None.
    fn block_with_senders(
        &self,
        id: BlockHashOrNumber,
        transaction_kind: TransactionVariant,
    ) -> ProviderResult<Option<BlockWithSenders>> {
        self.block_with_senders(
            id,
            transaction_kind,
            |block_number| self.header_by_number(block_number),
            |header, transactions, senders, ommers, withdrawals, requests| {
                Block { header, body: BlockBody { transactions, ommers, withdrawals, requests } }
                    // Note: we're using unchecked here because we know the block contains valid txs
                    // wrt to its height and can ignore the s value check so pre
                    // EIP-2 txs are allowed
                    .try_with_senders_unchecked(senders)
                    .map(Some)
                    .map_err(|_| ProviderError::SenderRecoveryError)
            },
        )
    }

    fn sealed_block_with_senders(
        &self,
        id: BlockHashOrNumber,
        transaction_kind: TransactionVariant,
    ) -> ProviderResult<Option<SealedBlockWithSenders>> {
        self.block_with_senders(
            id,
            transaction_kind,
            |block_number| self.sealed_header(block_number),
            |header, transactions, senders, ommers, withdrawals, requests| {
                SealedBlock {
                    header,
                    body: BlockBody { transactions, ommers, withdrawals, requests },
                }
                // Note: we're using unchecked here because we know the block contains valid txs
                // wrt to its height and can ignore the s value check so pre
                // EIP-2 txs are allowed
                .try_with_senders_unchecked(senders)
                .map(Some)
                .map_err(|_| ProviderError::SenderRecoveryError)
            },
        )
    }

    fn block_range(&self, range: RangeInclusive<BlockNumber>) -> ProviderResult<Vec<Block>> {
        let mut tx_cursor = self.tx.cursor_read::<tables::Transactions>()?;
        self.block_range(
            range,
            |range| self.headers_range(range),
            |header, tx_range, ommers, withdrawals, requests| {
                let transactions = if tx_range.is_empty() {
                    Vec::new()
                } else {
                    self.transactions_by_tx_range_with_cursor(tx_range, &mut tx_cursor)?
                        .into_iter()
                        .map(Into::into)
                        .collect()
                };
                Ok(Block {
                    header,
                    body: BlockBody { transactions, ommers, withdrawals, requests },
                })
            },
        )
    }

    fn block_with_senders_range(
        &self,
        range: RangeInclusive<BlockNumber>,
    ) -> ProviderResult<Vec<BlockWithSenders>> {
        self.block_with_senders_range(
            range,
            |range| self.headers_range(range),
            |header, transactions, ommers, withdrawals, requests, senders| {
                Block { header, body: BlockBody { transactions, ommers, withdrawals, requests } }
                    .try_with_senders_unchecked(senders)
                    .map_err(|_| ProviderError::SenderRecoveryError)
            },
        )
    }

    fn sealed_block_with_senders_range(
        &self,
        range: RangeInclusive<BlockNumber>,
    ) -> ProviderResult<Vec<SealedBlockWithSenders>> {
        self.block_with_senders_range(
            range,
            |range| self.sealed_headers_range(range),
            |header, transactions, ommers, withdrawals, requests, senders| {
                SealedBlockWithSenders::new(
                    SealedBlock {
                        header,
                        body: BlockBody { transactions, ommers, withdrawals, requests },
                    },
                    senders,
                )
                .ok_or(ProviderError::SenderRecoveryError)
            },
        )
    }
}

impl<TX: DbTx, Spec: Send + Sync + EthereumHardforks, DS: DatabaseState> TransactionsProviderExt
    for DatabaseProvider<TX, Spec, DS>
{
    /// Recovers transaction hashes by walking through `Transactions` table and
    /// calculating them in a parallel manner. Returned unsorted.
    fn transaction_hashes_by_range(
        &self,
        tx_range: Range<TxNumber>,
    ) -> ProviderResult<Vec<(TxHash, TxNumber)>> {
        self.static_file_provider.get_range_with_static_file_or_database(
            StaticFileSegment::Transactions,
            tx_range,
            |static_file, range, _| static_file.transaction_hashes_by_range(range),
            |tx_range, _| {
                let mut tx_cursor = self.tx.cursor_read::<tables::Transactions>()?;
                let tx_range_size = tx_range.clone().count();
                let tx_walker = tx_cursor.walk_range(tx_range)?;

                let chunk_size = (tx_range_size / rayon::current_num_threads()).max(1);
                let mut channels = Vec::with_capacity(chunk_size);
                let mut transaction_count = 0;

                #[inline]
                fn calculate_hash<KH: KeyHasher>(
                    entry: Result<(TxNumber, TransactionSignedNoHash), DatabaseError>,
                    rlp_buf: &mut Vec<u8>,
                ) -> Result<(B256, TxNumber), Box<ProviderError>> {
                    let (tx_id, tx) = entry.map_err(|e| Box::new(e.into()))?;
                    tx.transaction.encode_with_signature(&tx.signature, rlp_buf, false);
                    Ok((KH::hash_key(rlp_buf), tx_id))
                }

                for chunk in &tx_walker.chunks(chunk_size) {
                    let (tx, rx) = mpsc::channel();
                    channels.push(rx);

                    // Note: Unfortunate side-effect of how chunk is designed in itertools (it is
                    // not Send)
                    let chunk: Vec<_> = chunk.collect();
                    transaction_count += chunk.len();

                    // Spawn the task onto the global rayon pool
                    // This task will send the results through the channel after it has calculated
                    // the hash.
                    rayon::spawn(move || {
                        let mut rlp_buf = Vec::with_capacity(128);
                        for entry in chunk {
                            rlp_buf.clear();
                            let _ = tx.send(calculate_hash::<DS::KeyHasher>(entry, &mut rlp_buf));
                        }
                    });
                }
                let mut tx_list = Vec::with_capacity(transaction_count);

                // Iterate over channels and append the tx hashes unsorted
                for channel in channels {
                    while let Ok(tx) = channel.recv() {
                        let (tx_hash, tx_id) = tx.map_err(|boxed| *boxed)?;
                        tx_list.push((tx_hash, tx_id));
                    }
                }

                Ok(tx_list)
            },
            |_| true,
        )
    }
}

// Calculates the hash of the given transaction
impl<TX: DbTx, Spec: Send + Sync + EthereumHardforks, DS: Send + Sync> TransactionsProvider
    for DatabaseProvider<TX, Spec, DS>
{
    fn transaction_id(&self, tx_hash: TxHash) -> ProviderResult<Option<TxNumber>> {
        Ok(self.tx.get::<tables::TransactionHashNumbers>(tx_hash)?)
    }

    fn transaction_by_id(&self, id: TxNumber) -> ProviderResult<Option<TransactionSigned>> {
        self.static_file_provider.get_with_static_file_or_database(
            StaticFileSegment::Transactions,
            id,
            |static_file| static_file.transaction_by_id(id),
            || Ok(self.tx.get::<tables::Transactions>(id)?.map(Into::into)),
        )
    }

    fn transaction_by_id_no_hash(
        &self,
        id: TxNumber,
    ) -> ProviderResult<Option<TransactionSignedNoHash>> {
        self.static_file_provider.get_with_static_file_or_database(
            StaticFileSegment::Transactions,
            id,
            |static_file| static_file.transaction_by_id_no_hash(id),
            || Ok(self.tx.get::<tables::Transactions>(id)?),
        )
    }

    fn transaction_by_hash(&self, hash: TxHash) -> ProviderResult<Option<TransactionSigned>> {
        if let Some(id) = self.transaction_id(hash)? {
            Ok(self.transaction_by_id_no_hash(id)?.map(|tx| TransactionSigned {
                hash,
                signature: tx.signature,
                transaction: tx.transaction,
            }))
        } else {
            Ok(None)
        }
        .map(|tx| tx.map(Into::into))
    }

    fn transaction_by_hash_with_meta(
        &self,
        tx_hash: TxHash,
    ) -> ProviderResult<Option<(TransactionSigned, TransactionMeta)>> {
        let mut transaction_cursor = self.tx.cursor_read::<tables::TransactionBlocks>()?;
        if let Some(transaction_id) = self.transaction_id(tx_hash)? {
            if let Some(tx) = self.transaction_by_id_no_hash(transaction_id)? {
                let transaction = TransactionSigned {
                    hash: tx_hash,
                    signature: tx.signature,
                    transaction: tx.transaction,
                };
                if let Some(block_number) =
                    transaction_cursor.seek(transaction_id).map(|b| b.map(|(_, bn)| bn))?
                {
                    if let Some(sealed_header) = self.sealed_header(block_number)? {
                        let (header, block_hash) = sealed_header.split();
                        if let Some(block_body) = self.block_body_indices(block_number)? {
                            // the index of the tx in the block is the offset:
                            // len([start..tx_id])
                            // NOTE: `transaction_id` is always `>=` the block's first
                            // index
                            let index = transaction_id - block_body.first_tx_num();

                            let meta = TransactionMeta {
                                tx_hash,
                                index,
                                block_hash,
                                block_number,
                                base_fee: header.base_fee_per_gas,
                                excess_blob_gas: header.excess_blob_gas,
                                timestamp: header.timestamp,
                            };

                            return Ok(Some((transaction, meta)))
                        }
                    }
                }
            }
        }

        Ok(None)
    }

    fn transaction_block(&self, id: TxNumber) -> ProviderResult<Option<BlockNumber>> {
        let mut cursor = self.tx.cursor_read::<tables::TransactionBlocks>()?;
        Ok(cursor.seek(id)?.map(|(_, bn)| bn))
    }

    fn transactions_by_block(
        &self,
        id: BlockHashOrNumber,
    ) -> ProviderResult<Option<Vec<TransactionSigned>>> {
        let mut tx_cursor = self.tx.cursor_read::<tables::Transactions>()?;

        if let Some(block_number) = self.convert_hash_or_number(id)? {
            if let Some(body) = self.block_body_indices(block_number)? {
                let tx_range = body.tx_num_range();
                return if tx_range.is_empty() {
                    Ok(Some(Vec::new()))
                } else {
                    Ok(Some(
                        self.transactions_by_tx_range_with_cursor(tx_range, &mut tx_cursor)?
                            .into_iter()
                            .map(Into::into)
                            .collect(),
                    ))
                }
            }
        }
        Ok(None)
    }

    fn transactions_by_block_range(
        &self,
        range: impl RangeBounds<BlockNumber>,
    ) -> ProviderResult<Vec<Vec<TransactionSigned>>> {
        let mut tx_cursor = self.tx.cursor_read::<tables::Transactions>()?;
        let mut results = Vec::new();
        let mut body_cursor = self.tx.cursor_read::<tables::BlockBodyIndices>()?;
        for entry in body_cursor.walk_range(range)? {
            let (_, body) = entry?;
            let tx_num_range = body.tx_num_range();
            if tx_num_range.is_empty() {
                results.push(Vec::new());
            } else {
                results.push(
                    self.transactions_by_tx_range_with_cursor(tx_num_range, &mut tx_cursor)?
                        .into_iter()
                        .map(Into::into)
                        .collect(),
                );
            }
        }
        Ok(results)
    }

    fn transactions_by_tx_range(
        &self,
        range: impl RangeBounds<TxNumber>,
    ) -> ProviderResult<Vec<TransactionSignedNoHash>> {
        self.transactions_by_tx_range_with_cursor(
            range,
            &mut self.tx.cursor_read::<tables::Transactions>()?,
        )
    }

    fn senders_by_tx_range(
        &self,
        range: impl RangeBounds<TxNumber>,
    ) -> ProviderResult<Vec<Address>> {
        self.cursor_read_collect::<tables::TransactionSenders>(range).map_err(Into::into)
    }

    fn transaction_sender(&self, id: TxNumber) -> ProviderResult<Option<Address>> {
        Ok(self.tx.get::<tables::TransactionSenders>(id)?)
    }
}

impl<TX: DbTx, Spec: Send + Sync + EthereumHardforks, DS: Send + Sync> ReceiptProvider
    for DatabaseProvider<TX, Spec, DS>
{
    fn receipt(&self, id: TxNumber) -> ProviderResult<Option<Receipt>> {
        self.static_file_provider.get_with_static_file_or_database(
            StaticFileSegment::Receipts,
            id,
            |static_file| static_file.receipt(id),
            || Ok(self.tx.get::<tables::Receipts>(id)?),
        )
    }

    fn receipt_by_hash(&self, hash: TxHash) -> ProviderResult<Option<Receipt>> {
        if let Some(id) = self.transaction_id(hash)? {
            self.receipt(id)
        } else {
            Ok(None)
        }
    }

    fn receipts_by_block(&self, block: BlockHashOrNumber) -> ProviderResult<Option<Vec<Receipt>>> {
        if let Some(number) = self.convert_hash_or_number(block)? {
            if let Some(body) = self.block_body_indices(number)? {
                let tx_range = body.tx_num_range();
                return if tx_range.is_empty() {
                    Ok(Some(Vec::new()))
                } else {
                    self.receipts_by_tx_range(tx_range).map(Some)
                }
            }
        }
        Ok(None)
    }

    fn receipts_by_tx_range(
        &self,
        range: impl RangeBounds<TxNumber>,
    ) -> ProviderResult<Vec<Receipt>> {
        self.static_file_provider.get_range_with_static_file_or_database(
            StaticFileSegment::Receipts,
            to_range(range),
            |static_file, range, _| static_file.receipts_by_tx_range(range),
            |range, _| self.cursor_read_collect::<tables::Receipts>(range).map_err(Into::into),
            |_| true,
        )
    }
}

impl<TX: DbTx, Spec: Send + Sync + EthereumHardforks, DS: Send + Sync> WithdrawalsProvider
    for DatabaseProvider<TX, Spec, DS>
{
    fn withdrawals_by_block(
        &self,
        id: BlockHashOrNumber,
        timestamp: u64,
    ) -> ProviderResult<Option<Withdrawals>> {
        if self.chain_spec.is_shanghai_active_at_timestamp(timestamp) {
            if let Some(number) = self.convert_hash_or_number(id)? {
                // If we are past shanghai, then all blocks should have a withdrawal list, even if
                // empty
                let withdrawals = self
                    .tx
                    .get::<tables::BlockWithdrawals>(number)
                    .map(|w| w.map(|w| w.withdrawals))?
                    .unwrap_or_default();
                return Ok(Some(withdrawals))
            }
        }
        Ok(None)
    }

    fn latest_withdrawal(&self) -> ProviderResult<Option<Withdrawal>> {
        let latest_block_withdrawal = self.tx.cursor_read::<tables::BlockWithdrawals>()?.last()?;
        Ok(latest_block_withdrawal
            .and_then(|(_, mut block_withdrawal)| block_withdrawal.withdrawals.pop()))
    }
}

impl<TX: DbTx, Spec: Send + Sync + EthereumHardforks, DS: Send + Sync> RequestsProvider
    for DatabaseProvider<TX, Spec, DS>
{
    fn requests_by_block(
        &self,
        id: BlockHashOrNumber,
        timestamp: u64,
    ) -> ProviderResult<Option<Requests>> {
        if self.chain_spec.is_prague_active_at_timestamp(timestamp) {
            if let Some(number) = self.convert_hash_or_number(id)? {
                let requests = self.tx.get::<tables::BlockRequests>(number)?;
                return Ok(requests)
            }
        }
        Ok(None)
    }
}

impl<TX: DbTx, Spec: Send + Sync + EthereumHardforks, DS: Send + Sync> EvmEnvProvider
    for DatabaseProvider<TX, Spec, DS>
{
    fn fill_env_at<EvmConfig>(
        &self,
        cfg: &mut CfgEnvWithHandlerCfg,
        block_env: &mut BlockEnv,
        at: BlockHashOrNumber,
        evm_config: EvmConfig,
    ) -> ProviderResult<()>
    where
        EvmConfig: ConfigureEvmEnv<Header = Header>,
    {
        let hash = self.convert_number(at)?.ok_or(ProviderError::HeaderNotFound(at))?;
        let header = self.header(&hash)?.ok_or(ProviderError::HeaderNotFound(at))?;
        self.fill_env_with_header(cfg, block_env, &header, evm_config)
    }

    fn fill_env_with_header<EvmConfig>(
        &self,
        cfg: &mut CfgEnvWithHandlerCfg,
        block_env: &mut BlockEnv,
        header: &Header,
        evm_config: EvmConfig,
    ) -> ProviderResult<()>
    where
        EvmConfig: ConfigureEvmEnv<Header = Header>,
    {
        let total_difficulty = self
            .header_td_by_number(header.number)?
            .ok_or_else(|| ProviderError::HeaderNotFound(header.number.into()))?;
        evm_config.fill_cfg_and_block_env(cfg, block_env, header, total_difficulty);
        Ok(())
    }

    fn fill_cfg_env_at<EvmConfig>(
        &self,
        cfg: &mut CfgEnvWithHandlerCfg,
        at: BlockHashOrNumber,
        evm_config: EvmConfig,
    ) -> ProviderResult<()>
    where
        EvmConfig: ConfigureEvmEnv<Header = Header>,
    {
        let hash = self.convert_number(at)?.ok_or(ProviderError::HeaderNotFound(at))?;
        let header = self.header(&hash)?.ok_or(ProviderError::HeaderNotFound(at))?;
        self.fill_cfg_env_with_header(cfg, &header, evm_config)
    }

    fn fill_cfg_env_with_header<EvmConfig>(
        &self,
        cfg: &mut CfgEnvWithHandlerCfg,
        header: &Header,
        evm_config: EvmConfig,
    ) -> ProviderResult<()>
    where
        EvmConfig: ConfigureEvmEnv<Header = Header>,
    {
        let total_difficulty = self
            .header_td_by_number(header.number)?
            .ok_or_else(|| ProviderError::HeaderNotFound(header.number.into()))?;
        evm_config.fill_cfg_env(cfg, header, total_difficulty);
        Ok(())
    }
}

impl<TX: DbTx, Spec: Send + Sync, DS: DatabaseState> StateRootProvider
    for DatabaseProvider<TX, Spec, DS>
{
    fn state_root(&self) -> ProviderResult<B256> {
        DS::StateRoot::from_tx(self.tx_ref())
            .root()
            .map_err(|err| ProviderError::Database(err.into()))
    }

    fn state_root_from_post_state(&self, hashed_state: HashedPostState) -> ProviderResult<B256> {
        DS::StateRoot::overlay_root(self.tx_ref(), hashed_state)
            .map_err(|err| ProviderError::Database(err.into()))
    }

    fn state_root_from_nodes(&self, input: TrieInput) -> ProviderResult<B256> {
        DS::StateRoot::overlay_root_from_nodes(self.tx_ref(), input)
            .map_err(|err| ProviderError::Database(err.into()))
    }

    fn state_root_from_post_state_with_updates(
        &self,
        hashed_state: HashedPostState,
    ) -> ProviderResult<(B256, TrieUpdates, HashedPostStateSorted)> {
        DS::StateRoot::overlay_root_with_updates(self.tx_ref(), hashed_state)
            .map_err(|err| ProviderError::Database(err.into()))
    }

    fn state_root_from_nodes_with_updates(
        &self,
        input: TrieInput,
    ) -> ProviderResult<(B256, TrieUpdates, HashedPostStateSorted)> {
        DS::StateRoot::overlay_root_from_nodes_with_updates(self.tx_ref(), input)
            .map_err(|err| ProviderError::Database(err.into()))
    }

    fn state_root_with_progress(
        &self,
        state: Option<reth_trie::IntermediateStateRootState>,
    ) -> ProviderResult<reth_trie::StateRootProgress> {
        DS::StateRoot::from_tx(self.tx_ref())
            .root_with_progress(state)
            .map_err(|err| ProviderError::Database(err.into()))
    }

    fn incremental_root_with_updates(
        &self,
        range: RangeInclusive<BlockNumber>,
    ) -> ProviderResult<(B256, TrieUpdates)> {
        DS::StateRoot::incremental_root_with_updates(self.tx_ref(), range)
            .map_err(|err| ProviderError::Database(err.into()))
    }
}

impl<TX: DbTx, Spec: Send + Sync, DS: Send + Sync> StageCheckpointReader
    for DatabaseProvider<TX, Spec, DS>
{
    fn get_stage_checkpoint(&self, id: StageId) -> ProviderResult<Option<StageCheckpoint>> {
        Ok(self.tx.get::<tables::StageCheckpoints>(id.to_string())?)
    }

    fn get_all_checkpoints(&self) -> ProviderResult<Vec<(String, StageCheckpoint)>> {
        self.tx
            .cursor_read::<tables::StageCheckpoints>()?
            .walk(None)?
            .collect::<Result<Vec<(String, StageCheckpoint)>, _>>()
            .map_err(ProviderError::Database)
    }

    /// Get stage checkpoint progress.
    fn get_stage_checkpoint_progress(&self, id: StageId) -> ProviderResult<Option<Vec<u8>>> {
        Ok(self.tx.get::<tables::StageCheckpointProgresses>(id.to_string())?)
    }
}

impl<TX: DbTxMut, Spec: Send + Sync, DS: Send + Sync> StageCheckpointWriter
    for DatabaseProvider<TX, Spec, DS>
{
    /// Save stage checkpoint.
    fn save_stage_checkpoint(
        &self,
        id: StageId,
        checkpoint: StageCheckpoint,
    ) -> ProviderResult<()> {
        Ok(self.tx.put::<tables::StageCheckpoints>(id.to_string(), checkpoint)?)
    }

    /// Save stage checkpoint progress.
    fn save_stage_checkpoint_progress(
        &self,
        id: StageId,
        checkpoint: Vec<u8>,
    ) -> ProviderResult<()> {
        Ok(self.tx.put::<tables::StageCheckpointProgresses>(id.to_string(), checkpoint)?)
    }

    fn update_pipeline_stages(
        &self,
        block_number: BlockNumber,
        drop_stage_checkpoint: bool,
    ) -> ProviderResult<()> {
        // iterate over all existing stages in the table and update its progress.
        let mut cursor = self.tx.cursor_write::<tables::StageCheckpoints>()?;
        for stage_id in StageId::ALL {
            let (_, checkpoint) = cursor.seek_exact(stage_id.to_string())?.unwrap_or_default();
            cursor.upsert(
                stage_id.to_string(),
                StageCheckpoint {
                    block_number,
                    ..if drop_stage_checkpoint { Default::default() } else { checkpoint }
                },
            )?;
        }

        Ok(())
    }
}

impl<TX: DbTx, Spec: Send + Sync, DS: Send + Sync> StorageReader
    for DatabaseProvider<TX, Spec, DS>
{
    fn plain_state_storages(
        &self,
        addresses_with_keys: impl IntoIterator<Item = (Address, impl IntoIterator<Item = B256>)>,
    ) -> ProviderResult<Vec<(Address, Vec<StorageEntry>)>> {
        let mut plain_storage = self.tx.cursor_dup_read::<tables::PlainStorageState>()?;

        addresses_with_keys
            .into_iter()
            .map(|(address, storage)| {
                storage
                    .into_iter()
                    .map(|key| -> ProviderResult<_> {
                        Ok(plain_storage
                            .seek_by_key_subkey(address, key)?
                            .filter(|v| v.key == key)
                            .unwrap_or_else(|| StorageEntry { key, value: Default::default() }))
                    })
                    .collect::<ProviderResult<Vec<_>>>()
                    .map(|storage| (address, storage))
            })
            .collect::<ProviderResult<Vec<(_, _)>>>()
    }

    fn changed_storages_with_range(
        &self,
        range: RangeInclusive<BlockNumber>,
    ) -> ProviderResult<BTreeMap<Address, BTreeSet<B256>>> {
        self.tx
            .cursor_read::<tables::StorageChangeSets>()?
            .walk_range(BlockNumberAddress::range(range))?
            // fold all storages and save its old state so we can remove it from HashedStorage
            // it is needed as it is dup table.
            .try_fold(BTreeMap::new(), |mut accounts: BTreeMap<Address, BTreeSet<B256>>, entry| {
                let (BlockNumberAddress((_, address)), storage_entry) = entry?;
                accounts.entry(address).or_default().insert(storage_entry.key);
                Ok(accounts)
            })
    }

    fn changed_storages_and_blocks_with_range(
        &self,
        range: RangeInclusive<BlockNumber>,
    ) -> ProviderResult<BTreeMap<(Address, B256), Vec<u64>>> {
        let mut changeset_cursor = self.tx.cursor_read::<tables::StorageChangeSets>()?;

        let storage_changeset_lists =
            changeset_cursor.walk_range(BlockNumberAddress::range(range))?.try_fold(
                BTreeMap::new(),
                |mut storages: BTreeMap<(Address, B256), Vec<u64>>, entry| -> ProviderResult<_> {
                    let (index, storage) = entry?;
                    storages
                        .entry((index.address(), storage.key))
                        .or_default()
                        .push(index.block_number());
                    Ok(storages)
                },
            )?;

        Ok(storage_changeset_lists)
    }
}

impl<TX: DbTxMut + DbTx, Spec: Send + Sync, DS: Send + Sync> StateChangeWriter
    for DatabaseProvider<TX, Spec, DS>
{
    fn write_state_reverts(
        &self,
        reverts: PlainStateReverts,
        first_block: BlockNumber,
    ) -> ProviderResult<()> {
        // Write storage changes
        tracing::trace!("Writing storage changes");
        let mut storages_cursor = self.tx_ref().cursor_dup_write::<tables::PlainStorageState>()?;
        let mut storage_changeset_cursor =
            self.tx_ref().cursor_dup_write::<tables::StorageChangeSets>()?;
        for (block_index, mut storage_changes) in reverts.storage.into_iter().enumerate() {
            let block_number = first_block + block_index as BlockNumber;

            tracing::trace!(block_number, "Writing block change");
            // sort changes by address.
            storage_changes.par_sort_unstable_by_key(|a| a.address);
            for PlainStorageRevert { address, wiped, storage_revert } in storage_changes {
                let storage_id = BlockNumberAddress((block_number, address));

                let mut storage = storage_revert
                    .into_iter()
                    .map(|(k, v)| (B256::new(k.to_be_bytes()), v))
                    .collect::<Vec<_>>();
                // sort storage slots by key.
                storage.par_sort_unstable_by_key(|a| a.0);

                // If we are writing the primary storage wipe transition, the pre-existing plain
                // storage state has to be taken from the database and written to storage history.
                // See [StorageWipe::Primary] for more details.
                let mut wiped_storage = Vec::new();
                if wiped {
                    tracing::trace!(?address, "Wiping storage");
                    if let Some((_, entry)) = storages_cursor.seek_exact(address)? {
                        wiped_storage.push((entry.key, entry.value));
                        while let Some(entry) = storages_cursor.next_dup_val()? {
                            wiped_storage.push((entry.key, entry.value))
                        }
                    }
                }

                tracing::trace!(?address, ?storage, "Writing storage reverts");
                for (key, value) in StorageRevertsIter::new(storage, wiped_storage) {
                    storage_changeset_cursor.append_dup(storage_id, StorageEntry { key, value })?;
                }
            }
        }

        // Write account changes
        tracing::trace!("Writing account changes");
        let mut account_changeset_cursor =
            self.tx_ref().cursor_dup_write::<tables::AccountChangeSets>()?;

        for (block_index, mut account_block_reverts) in reverts.accounts.into_iter().enumerate() {
            let block_number = first_block + block_index as BlockNumber;
            // Sort accounts by address.
            account_block_reverts.par_sort_by_key(|a| a.0);

            for (address, info) in account_block_reverts {
                account_changeset_cursor.append_dup(
                    block_number,
                    AccountBeforeTx { address, info: info.map(Into::into) },
                )?;
            }
        }

        Ok(())
    }

    fn write_state_changes(&self, mut changes: StateChangeset) -> ProviderResult<()> {
        // sort all entries so they can be written to database in more performant way.
        // and take smaller memory footprint.
        changes.accounts.par_sort_by_key(|a| a.0);
        changes.storage.par_sort_by_key(|a| a.address);
        changes.contracts.par_sort_by_key(|a| a.0);

        // Write new account state
        tracing::trace!(len = changes.accounts.len(), "Writing new account state");
        let mut accounts_cursor = self.tx_ref().cursor_write::<tables::PlainAccountState>()?;
        // write account to database.
        for (address, account) in changes.accounts {
            if let Some(account) = account {
                tracing::trace!(?address, "Updating plain state account");
                accounts_cursor.upsert(address, account.into())?;
            } else if accounts_cursor.seek_exact(address)?.is_some() {
                tracing::trace!(?address, "Deleting plain state account");
                accounts_cursor.delete_current()?;
            }
        }

        // Write bytecode
        tracing::trace!(len = changes.contracts.len(), "Writing bytecodes");
        let mut bytecodes_cursor = self.tx_ref().cursor_write::<tables::Bytecodes>()?;
        for (hash, bytecode) in changes.contracts {
            bytecodes_cursor.upsert(hash, Bytecode(bytecode))?;
        }

        // Write new storage state and wipe storage if needed.
        tracing::trace!(len = changes.storage.len(), "Writing new storage state");
        let mut storages_cursor = self.tx_ref().cursor_dup_write::<tables::PlainStorageState>()?;
        for PlainStorageChangeset { address, wipe_storage, storage } in changes.storage {
            // Wiping of storage.
            if wipe_storage && storages_cursor.seek_exact(address)?.is_some() {
                storages_cursor.delete_current_duplicates()?;
            }
            // cast storages to B256.
            let mut storage = storage
                .into_iter()
                .map(|(k, value)| StorageEntry { key: k.into(), value })
                .collect::<Vec<_>>();
            // sort storage slots by key.
            storage.par_sort_unstable_by_key(|a| a.key);

            for entry in storage {
                tracing::trace!(?address, ?entry.key, "Updating plain state storage");
                if let Some(db_entry) = storages_cursor.seek_by_key_subkey(address, entry.key)? {
                    if db_entry.key == entry.key {
                        storages_cursor.delete_current()?;
                    }
                }

                if !entry.value.is_zero() {
                    storages_cursor.upsert(address, entry)?;
                }
            }
        }

        Ok(())
    }

    fn write_hashed_state(&self, hashed_state: &HashedPostStateSorted) -> ProviderResult<()> {
        // Write hashed account updates.
        let mut hashed_accounts_cursor = self.tx_ref().cursor_write::<tables::HashedAccounts>()?;
        for (hashed_address, account) in hashed_state.accounts().accounts_sorted() {
            if let Some(account) = account {
                hashed_accounts_cursor.upsert(hashed_address, account)?;
            } else if hashed_accounts_cursor.seek_exact(hashed_address)?.is_some() {
                hashed_accounts_cursor.delete_current()?;
            }
        }

        // Write hashed storage changes.
        let sorted_storages = hashed_state.account_storages().iter().sorted_by_key(|(key, _)| *key);
        let mut hashed_storage_cursor =
            self.tx_ref().cursor_dup_write::<tables::HashedStorages>()?;
        for (hashed_address, storage) in sorted_storages {
            if storage.is_wiped() && hashed_storage_cursor.seek_exact(*hashed_address)?.is_some() {
                hashed_storage_cursor.delete_current_duplicates()?;
            }

            for (hashed_slot, value) in storage.storage_slots_sorted() {
                let entry = StorageEntry { key: hashed_slot, value };
                if let Some(db_entry) =
                    hashed_storage_cursor.seek_by_key_subkey(*hashed_address, entry.key)?
                {
                    if db_entry.key == entry.key {
                        hashed_storage_cursor.delete_current()?;
                    }
                }

                if !entry.value.is_zero() {
                    hashed_storage_cursor.upsert(*hashed_address, entry)?;
                }
            }
        }

        Ok(())
    }

    /// Remove the last N blocks of state.
    ///
    /// The latest state will be unwound
    ///
    /// 1. Iterate over the [`BlockBodyIndices`][tables::BlockBodyIndices] table to get all the
    ///    transaction ids.
    /// 2. Iterate over the [`StorageChangeSets`][tables::StorageChangeSets] table and the
    ///    [`AccountChangeSets`][tables::AccountChangeSets] tables in reverse order to reconstruct
    ///    the changesets.
    ///    - In order to have both the old and new values in the changesets, we also access the
    ///      plain state tables.
    /// 3. While iterating over the changeset tables, if we encounter a new account or storage slot,
    ///    we:
    ///     1. Take the old value from the changeset
    ///     2. Take the new value from the plain state
    ///     3. Save the old value to the local state
    /// 4. While iterating over the changeset tables, if we encounter an account/storage slot we
    ///    have seen before we:
    ///     1. Take the old value from the changeset
    ///     2. Take the new value from the local state
    ///     3. Set the local state to the value in the changeset
    fn remove_state(&self, range: RangeInclusive<BlockNumber>) -> ProviderResult<()> {
        if range.is_empty() {
            return Ok(())
        }

        // We are not removing block meta as it is used to get block changesets.
        let block_bodies = self.get::<tables::BlockBodyIndices>(range.clone())?;

        // get transaction receipts
        let from_transaction_num =
            block_bodies.first().expect("already checked if there are blocks").1.first_tx_num();
        let to_transaction_num =
            block_bodies.last().expect("already checked if there are blocks").1.last_tx_num();

        let storage_range = BlockNumberAddress::range(range.clone());

        let storage_changeset = self.take::<tables::StorageChangeSets>(storage_range)?;
        let account_changeset = self.take::<tables::AccountChangeSets>(range)?;

        // This is not working for blocks that are not at tip. as plain state is not the last
        // state of end range. We should rename the functions or add support to access
        // History state. Accessing history state can be tricky but we are not gaining
        // anything.
        let mut plain_accounts_cursor = self.tx.cursor_write::<tables::PlainAccountState>()?;
        let mut plain_storage_cursor = self.tx.cursor_dup_write::<tables::PlainStorageState>()?;

        let (state, _) = self.populate_bundle_state(
            account_changeset,
            storage_changeset,
            &mut plain_accounts_cursor,
            &mut plain_storage_cursor,
        )?;

        // iterate over local plain state remove all account and all storages.
        for (address, (old_account, new_account, storage)) in &state {
            // revert account if needed.
            if old_account != new_account {
                let existing_entry = plain_accounts_cursor.seek_exact(*address)?;
                if let Some(account) = old_account {
                    plain_accounts_cursor.upsert(*address, *account)?;
                } else if existing_entry.is_some() {
                    plain_accounts_cursor.delete_current()?;
                }
            }

            // revert storages
            for (storage_key, (old_storage_value, _new_storage_value)) in storage {
                let storage_entry = StorageEntry { key: *storage_key, value: *old_storage_value };
                // delete previous value
                // TODO: This does not use dupsort features
                if plain_storage_cursor
                    .seek_by_key_subkey(*address, *storage_key)?
                    .filter(|s| s.key == *storage_key)
                    .is_some()
                {
                    plain_storage_cursor.delete_current()?
                }

                // insert value if needed
                if !old_storage_value.is_zero() {
                    plain_storage_cursor.upsert(*address, storage_entry)?;
                }
            }
        }

        // iterate over block body and remove receipts
        self.remove::<tables::Receipts>(from_transaction_num..=to_transaction_num)?;

        Ok(())
    }

    /// Take the last N blocks of state, recreating the [`ExecutionOutcome`].
    ///
    /// The latest state will be unwound and returned back with all the blocks
    ///
    /// 1. Iterate over the [`BlockBodyIndices`][tables::BlockBodyIndices] table to get all the
    ///    transaction ids.
    /// 2. Iterate over the [`StorageChangeSets`][tables::StorageChangeSets] table and the
    ///    [`AccountChangeSets`][tables::AccountChangeSets] tables in reverse order to reconstruct
    ///    the changesets.
    ///    - In order to have both the old and new values in the changesets, we also access the
    ///      plain state tables.
    /// 3. While iterating over the changeset tables, if we encounter a new account or storage slot,
    ///    we:
    ///     1. Take the old value from the changeset
    ///     2. Take the new value from the plain state
    ///     3. Save the old value to the local state
    /// 4. While iterating over the changeset tables, if we encounter an account/storage slot we
    ///    have seen before we:
    ///     1. Take the old value from the changeset
    ///     2. Take the new value from the local state
    ///     3. Set the local state to the value in the changeset
    fn take_state(&self, range: RangeInclusive<BlockNumber>) -> ProviderResult<ExecutionOutcome> {
        if range.is_empty() {
            return Ok(ExecutionOutcome::default())
        }
        let start_block_number = *range.start();

        // We are not removing block meta as it is used to get block changesets.
        let block_bodies = self.get::<tables::BlockBodyIndices>(range.clone())?;

        // get transaction receipts
        let from_transaction_num =
            block_bodies.first().expect("already checked if there are blocks").1.first_tx_num();
        let to_transaction_num =
            block_bodies.last().expect("already checked if there are blocks").1.last_tx_num();

        let storage_range = BlockNumberAddress::range(range.clone());

        let storage_changeset = self.take::<tables::StorageChangeSets>(storage_range)?;
        let account_changeset = self.take::<tables::AccountChangeSets>(range)?;

        // This is not working for blocks that are not at tip. as plain state is not the last
        // state of end range. We should rename the functions or add support to access
        // History state. Accessing history state can be tricky but we are not gaining
        // anything.
        let mut plain_accounts_cursor = self.tx.cursor_write::<tables::PlainAccountState>()?;
        let mut plain_storage_cursor = self.tx.cursor_dup_write::<tables::PlainStorageState>()?;

        // populate bundle state and reverts from changesets / state cursors, to iterate over,
        // remove, and return later
        let (state, reverts) = self.populate_bundle_state(
            account_changeset,
            storage_changeset,
            &mut plain_accounts_cursor,
            &mut plain_storage_cursor,
        )?;

        // iterate over local plain state remove all account and all storages.
        for (address, (old_account, new_account, storage)) in &state {
            // revert account if needed.
            if old_account != new_account {
                let existing_entry = plain_accounts_cursor.seek_exact(*address)?;
                if let Some(account) = old_account {
                    plain_accounts_cursor.upsert(*address, *account)?;
                } else if existing_entry.is_some() {
                    plain_accounts_cursor.delete_current()?;
                }
            }

            // revert storages
            for (storage_key, (old_storage_value, _new_storage_value)) in storage {
                let storage_entry = StorageEntry { key: *storage_key, value: *old_storage_value };
                // delete previous value
                // TODO: This does not use dupsort features
                if plain_storage_cursor
                    .seek_by_key_subkey(*address, *storage_key)?
                    .filter(|s| s.key == *storage_key)
                    .is_some()
                {
                    plain_storage_cursor.delete_current()?
                }

                // insert value if needed
                if !old_storage_value.is_zero() {
                    plain_storage_cursor.upsert(*address, storage_entry)?;
                }
            }
        }

        // iterate over block body and create ExecutionResult
        let mut receipt_iter =
            self.take::<tables::Receipts>(from_transaction_num..=to_transaction_num)?.into_iter();

        let mut receipts = Vec::with_capacity(block_bodies.len());
        // loop break if we are at the end of the blocks.
        for (_, block_body) in block_bodies {
            let mut block_receipts = Vec::with_capacity(block_body.tx_count as usize);
            for _ in block_body.tx_num_range() {
                if let Some((_, receipt)) = receipt_iter.next() {
                    block_receipts.push(Some(receipt));
                }
            }
            receipts.push(block_receipts);
        }

        Ok(ExecutionOutcome::new_init(
            state,
            reverts,
            Vec::new(),
            receipts.into(),
            start_block_number,
            Vec::new(),
        ))
    }
}

impl<TX: DbTxMut + DbTx, Spec: Send + Sync, DS: Send + Sync> TrieWriter
    for DatabaseProvider<TX, Spec, DS>
{
    /// Writes trie updates. Returns the number of entries modified.
    fn write_trie_updates(&self, trie_updates: &TrieUpdates) -> ProviderResult<usize> {
        if trie_updates.is_empty() {
            return Ok(0)
        }

        // Track the number of inserted entries.
        let mut num_entries = 0;

        // Merge updated and removed nodes. Updated nodes must take precedence.
        let mut account_updates = trie_updates
            .removed_nodes_ref()
            .iter()
            .filter_map(|n| {
                (!trie_updates.account_nodes_ref().contains_key(n)).then_some((n, None))
            })
            .collect::<Vec<_>>();
        account_updates.extend(
            trie_updates.account_nodes_ref().iter().map(|(nibbles, node)| (nibbles, Some(node))),
        );
        // Sort trie node updates.
        account_updates.sort_unstable_by(|a, b| a.0.cmp(b.0));

        let tx = self.tx_ref();
        let mut account_trie_cursor = tx.cursor_write::<tables::AccountsTrie>()?;
        for (key, updated_node) in account_updates {
            let nibbles = StoredNibbles(key.clone());
            match updated_node {
                Some(node) => {
                    if !nibbles.0.is_empty() {
                        num_entries += 1;
                        account_trie_cursor.upsert(nibbles, node.clone())?;
                    }
                }
                None => {
                    num_entries += 1;
                    if account_trie_cursor.seek_exact(nibbles)?.is_some() {
                        account_trie_cursor.delete_current()?;
                    }
                }
            }
        }

        num_entries += self.write_storage_trie_updates(trie_updates.storage_tries_ref())?;

        Ok(num_entries)
    }
}

impl<TX: DbTxMut + DbTx, Spec: Send + Sync, DS: Sync + Send> StorageTrieWriter
    for DatabaseProvider<TX, Spec, DS>
{
    /// Writes storage trie updates from the given storage trie map. First sorts the storage trie
    /// updates by the hashed address, writing in sorted order.
    fn write_storage_trie_updates(
        &self,
        storage_tries: &HashMap<B256, StorageTrieUpdates>,
    ) -> ProviderResult<usize> {
        let mut num_entries = 0;
        let mut storage_tries = Vec::from_iter(storage_tries);
        storage_tries.sort_unstable_by(|a, b| a.0.cmp(b.0));
        let mut cursor = self.tx_ref().cursor_dup_write::<tables::StoragesTrie>()?;
        for (hashed_address, storage_trie_updates) in storage_tries {
            let mut db_storage_trie_cursor =
                DatabaseStorageTrieCursor::new(cursor, *hashed_address);
            num_entries +=
                db_storage_trie_cursor.write_storage_trie_updates(storage_trie_updates)?;
            cursor = db_storage_trie_cursor.cursor;
        }

        Ok(num_entries)
    }

    fn write_individual_storage_trie_updates(
        &self,
        hashed_address: B256,
        updates: &StorageTrieUpdates,
    ) -> ProviderResult<usize> {
        if updates.is_empty() {
            return Ok(0)
        }

        let cursor = self.tx_ref().cursor_dup_write::<tables::StoragesTrie>()?;
        let mut trie_db_cursor = DatabaseStorageTrieCursor::new(cursor, hashed_address);
        Ok(trie_db_cursor.write_storage_trie_updates(updates)?)
    }
}

impl<TX: DbTxMut + DbTx, Spec: Send + Sync, DS: DatabaseState> HashingWriter
    for DatabaseProvider<TX, Spec, DS>
{
    fn unwind_account_hashing(
        &self,
        range: RangeInclusive<BlockNumber>,
    ) -> ProviderResult<BTreeMap<B256, Option<Account>>> {
        // Aggregate all block changesets and make a list of accounts that have been changed.
        // Note that collecting and then reversing the order is necessary to ensure that the
        // changes are applied in the correct order.
        let hashed_accounts = self
            .tx
            .cursor_read::<tables::AccountChangeSets>()?
            .walk_range(range)?
            .map(|entry| entry.map(|(_, e)| (DS::KeyHasher::hash_key(e.address), e.info)))
            .collect::<Result<Vec<_>, _>>()?
            .into_iter()
            .rev()
            .collect::<BTreeMap<_, _>>();

        // Apply values to HashedState, and remove the account if it's None.
        let mut hashed_accounts_cursor = self.tx.cursor_write::<tables::HashedAccounts>()?;
        for (hashed_address, account) in &hashed_accounts {
            if let Some(account) = account {
                hashed_accounts_cursor.upsert(*hashed_address, *account)?;
            } else if hashed_accounts_cursor.seek_exact(*hashed_address)?.is_some() {
                hashed_accounts_cursor.delete_current()?;
            }
        }

        Ok(hashed_accounts)
    }

    fn insert_account_for_hashing(
        &self,
        accounts: impl IntoIterator<Item = (Address, Option<Account>)>,
    ) -> ProviderResult<BTreeMap<B256, Option<Account>>> {
        let mut hashed_accounts_cursor = self.tx.cursor_write::<tables::HashedAccounts>()?;
        let hashed_accounts = accounts
            .into_iter()
            .map(|(ad, ac)| (DS::KeyHasher::hash_key(ad), ac))
            .collect::<BTreeMap<_, _>>();
        for (hashed_address, account) in &hashed_accounts {
            if let Some(account) = account {
                hashed_accounts_cursor.upsert(*hashed_address, *account)?;
            } else if hashed_accounts_cursor.seek_exact(*hashed_address)?.is_some() {
                hashed_accounts_cursor.delete_current()?;
            }
        }
        Ok(hashed_accounts)
    }

    fn unwind_storage_hashing(
        &self,
        range: Range<BlockNumberAddress>,
    ) -> ProviderResult<HashMap<B256, BTreeSet<B256>>> {
        // Aggregate all block changesets and make list of accounts that have been changed.
        let mut changesets = self.tx.cursor_read::<tables::StorageChangeSets>()?;
        let mut hashed_storages = changesets
            .walk_range(range)?
            .map(|entry| {
                entry.map(|(BlockNumberAddress((_, address)), storage_entry)| {
                    (
                        DS::KeyHasher::hash_key(address),
                        DS::KeyHasher::hash_key(storage_entry.key),
                        storage_entry.value,
                    )
                })
            })
            .collect::<Result<Vec<_>, _>>()?;
        hashed_storages.sort_by_key(|(ha, hk, _)| (*ha, *hk));

        // Apply values to HashedState, and remove the account if it's None.
        let mut hashed_storage_keys: HashMap<B256, BTreeSet<B256>> =
            HashMap::with_capacity(hashed_storages.len());
        let mut hashed_storage = self.tx.cursor_dup_write::<tables::HashedStorages>()?;
        for (hashed_address, key, value) in hashed_storages.into_iter().rev() {
            hashed_storage_keys.entry(hashed_address).or_default().insert(key);

            if hashed_storage
                .seek_by_key_subkey(hashed_address, key)?
                .filter(|entry| entry.key == key)
                .is_some()
            {
                hashed_storage.delete_current()?;
            }

            if !value.is_zero() {
                hashed_storage.upsert(hashed_address, StorageEntry { key, value })?;
            }
        }
        Ok(hashed_storage_keys)
    }

    fn insert_storage_for_hashing(
        &self,
        storages: impl IntoIterator<Item = (Address, impl IntoIterator<Item = StorageEntry>)>,
    ) -> ProviderResult<HashMap<B256, BTreeSet<B256>>> {
        // hash values
        let hashed_storages =
            storages.into_iter().fold(BTreeMap::new(), |mut map, (address, storage)| {
                let storage = storage.into_iter().fold(BTreeMap::new(), |mut map, entry| {
                    map.insert(DS::KeyHasher::hash_key(entry.key), entry.value);
                    map
                });
                map.insert(DS::KeyHasher::hash_key(address), storage);
                map
            });

        let hashed_storage_keys = hashed_storages
            .iter()
            .map(|(hashed_address, entries)| (*hashed_address, entries.keys().copied().collect()))
            .collect();

        let mut hashed_storage_cursor = self.tx.cursor_dup_write::<tables::HashedStorages>()?;
        // Hash the address and key and apply them to HashedStorage (if Storage is None
        // just remove it);
        hashed_storages.into_iter().try_for_each(|(hashed_address, storage)| {
            storage.into_iter().try_for_each(|(key, value)| -> ProviderResult<()> {
                if hashed_storage_cursor
                    .seek_by_key_subkey(hashed_address, key)?
                    .filter(|entry| entry.key == key)
                    .is_some()
                {
                    hashed_storage_cursor.delete_current()?;
                }

                if !value.is_zero() {
                    hashed_storage_cursor.upsert(hashed_address, StorageEntry { key, value })?;
                }
                Ok(())
            })
        })?;

        Ok(hashed_storage_keys)
    }

    fn insert_hashes(
        &self,
        range: RangeInclusive<BlockNumber>,
        end_block_hash: B256,
        expected_state_root: B256,
    ) -> ProviderResult<()> {
        // Initialize prefix sets.
        let mut account_prefix_set = PrefixSetMut::default();
        let mut storage_prefix_sets: HashMap<B256, PrefixSetMut> = HashMap::default();
        let mut destroyed_accounts = HashSet::default();

        let mut durations_recorder = metrics::DurationsRecorder::default();

        // storage hashing stage
        {
            let lists = self.changed_storages_with_range(range.clone())?;
            let storages = self.plain_state_storages(lists)?;
            let storage_entries = self.insert_storage_for_hashing(storages)?;
            for (hashed_address, hashed_slots) in storage_entries {
                account_prefix_set.insert(Nibbles::unpack(hashed_address));
                for slot in hashed_slots {
                    storage_prefix_sets
                        .entry(hashed_address)
                        .or_default()
                        .insert(Nibbles::unpack(slot));
                }
            }
        }
        durations_recorder.record_relative(metrics::Action::InsertStorageHashing);

        // account hashing stage
        {
            let lists = self.changed_accounts_with_range(range.clone())?;
            let accounts = self.basic_accounts(lists)?;
            let hashed_addresses = self.insert_account_for_hashing(accounts)?;
            for (hashed_address, account) in hashed_addresses {
                account_prefix_set.insert(Nibbles::unpack(hashed_address));
                if account.is_none() {
                    destroyed_accounts.insert(hashed_address);
                }
            }
        }
        durations_recorder.record_relative(metrics::Action::InsertAccountHashing);

        // merkle tree
        {
            // This is the same as `StateRoot::incremental_root_with_updates`, only the prefix sets
            // are pre-loaded.
            let prefix_sets = TriePrefixSetsMut {
                account_prefix_set,
                storage_prefix_sets: storage_prefix_sets.into_iter().collect(),
                destroyed_accounts,
            };
            let trie_input = TrieInput::new(Default::default(), Default::default(), prefix_sets);
            let (state_root, trie_updates, _) =
                DS::StateRoot::overlay_root_from_nodes_with_updates(&self.tx, trie_input)
                    .map_err(Into::<reth_db::DatabaseError>::into)?;
            if state_root != expected_state_root {
                return Err(ProviderError::StateRootMismatch(Box::new(RootMismatch {
                    root: GotExpected { got: state_root, expected: expected_state_root },
                    block_number: *range.end(),
                    block_hash: end_block_hash,
                })))
            }
            self.write_trie_updates(&trie_updates)?;
        }
        durations_recorder.record_relative(metrics::Action::InsertMerkleTree);

        debug!(target: "providers::db", ?range, actions = ?durations_recorder.actions, "Inserted hashes");

        Ok(())
    }
}

impl<TX: DbTxMut + DbTx, Spec: Send + Sync, DS: Send + Sync> HistoryWriter
    for DatabaseProvider<TX, Spec, DS>
{
    fn unwind_account_history_indices(
        &self,
        range: RangeInclusive<BlockNumber>,
    ) -> ProviderResult<usize> {
        let mut last_indices = self
            .tx
            .cursor_read::<tables::AccountChangeSets>()?
            .walk_range(range)?
            .map(|entry| entry.map(|(index, account)| (account.address, index)))
            .collect::<Result<Vec<_>, _>>()?;
        last_indices.sort_by_key(|(a, _)| *a);

        // Unwind the account history index.
        let mut cursor = self.tx.cursor_write::<tables::AccountsHistory>()?;
        for &(address, rem_index) in &last_indices {
            let partial_shard = unwind_history_shards::<_, tables::AccountsHistory, _>(
                &mut cursor,
                ShardedKey::last(address),
                rem_index,
                |sharded_key| sharded_key.key == address,
            )?;

            // Check the last returned partial shard.
            // If it's not empty, the shard needs to be reinserted.
            if !partial_shard.is_empty() {
                cursor.insert(
                    ShardedKey::last(address),
                    BlockNumberList::new_pre_sorted(partial_shard),
                )?;
            }
        }

        let changesets = last_indices.len();
        Ok(changesets)
    }

    fn insert_account_history_index(
        &self,
        account_transitions: impl IntoIterator<Item = (Address, impl IntoIterator<Item = u64>)>,
    ) -> ProviderResult<()> {
        self.append_history_index::<_, tables::AccountsHistory>(
            account_transitions,
            ShardedKey::new,
        )
    }

    fn unwind_storage_history_indices(
        &self,
        range: Range<BlockNumberAddress>,
    ) -> ProviderResult<usize> {
        let mut storage_changesets = self
            .tx
            .cursor_read::<tables::StorageChangeSets>()?
            .walk_range(range)?
            .map(|entry| {
                entry.map(|(BlockNumberAddress((bn, address)), storage)| (address, storage.key, bn))
            })
            .collect::<Result<Vec<_>, _>>()?;
        storage_changesets.sort_by_key(|(address, key, _)| (*address, *key));

        let mut cursor = self.tx.cursor_write::<tables::StoragesHistory>()?;
        for &(address, storage_key, rem_index) in &storage_changesets {
            let partial_shard = unwind_history_shards::<_, tables::StoragesHistory, _>(
                &mut cursor,
                StorageShardedKey::last(address, storage_key),
                rem_index,
                |storage_sharded_key| {
                    storage_sharded_key.address == address &&
                        storage_sharded_key.sharded_key.key == storage_key
                },
            )?;

            // Check the last returned partial shard.
            // If it's not empty, the shard needs to be reinserted.
            if !partial_shard.is_empty() {
                cursor.insert(
                    StorageShardedKey::last(address, storage_key),
                    BlockNumberList::new_pre_sorted(partial_shard),
                )?;
            }
        }

        let changesets = storage_changesets.len();
        Ok(changesets)
    }

    fn insert_storage_history_index(
        &self,
        storage_transitions: impl IntoIterator<Item = ((Address, B256), impl IntoIterator<Item = u64>)>,
    ) -> ProviderResult<()> {
        self.append_history_index::<_, tables::StoragesHistory>(
            storage_transitions,
            |(address, storage_key), highest_block_number| {
                StorageShardedKey::new(address, storage_key, highest_block_number)
            },
        )
    }

    fn update_history_indices(&self, range: RangeInclusive<BlockNumber>) -> ProviderResult<()> {
        // account history stage
        {
            let indices = self.changed_accounts_and_blocks_with_range(range.clone())?;
            self.insert_account_history_index(indices)?;
        }

        // storage history stage
        {
            let indices = self.changed_storages_and_blocks_with_range(range)?;
            self.insert_storage_history_index(indices)?;
        }

        Ok(())
    }
}

impl<TX: DbTx, Spec: Send + Sync + EthereumHardforks, DS: DatabaseState> BlockExecutionReader
    for DatabaseProvider<TX, Spec, DS>
{
    fn get_block_and_execution_range(
        &self,
        range: RangeInclusive<BlockNumber>,
    ) -> ProviderResult<Chain> {
        // get blocks
        let blocks = self.get_block_range(range.clone())?;

        // get execution res
        let execution_state = self.get_state(range)?.unwrap_or_default();

        Ok(Chain::new(blocks, execution_state, None))
    }
}

impl<TX: DbTx, Spec: Send + Sync, DS: DatabaseState> StateReader
    for DatabaseProvider<TX, Spec, DS>
{
    fn get_state(&self, block: BlockNumber) -> ProviderResult<Option<ExecutionOutcome>> {
        self.get_state(block..=block)
    }
}

impl<
        TX: DbTxMut + DbTx + 'static,
        Spec: Send + Sync + EthereumHardforks + 'static,
        DS: DatabaseState,
    > BlockExecutionWriter for DatabaseProvider<TX, Spec, DS>
{
    fn take_block_and_execution_range(
        &self,
        range: RangeInclusive<BlockNumber>,
    ) -> ProviderResult<Chain> {
        let storage_range = BlockNumberAddress::range(range.clone());

        // Unwind account hashes. Add changed accounts to account prefix set.
        let hashed_addresses = self.unwind_account_hashing(range.clone())?;
        let mut account_prefix_set = PrefixSetMut::with_capacity(hashed_addresses.len());
        let mut destroyed_accounts = HashSet::default();
        for (hashed_address, account) in hashed_addresses {
            account_prefix_set.insert(Nibbles::unpack(hashed_address));
            if account.is_none() {
                destroyed_accounts.insert(hashed_address);
            }
        }

        // Unwind account history indices.
        self.unwind_account_history_indices(range.clone())?;

        // Unwind storage hashes. Add changed account and storage keys to corresponding prefix
        // sets.
        let mut storage_prefix_sets = HashMap::<B256, PrefixSetMut>::default();
        let storage_entries = self.unwind_storage_hashing(storage_range.clone())?;
        for (hashed_address, hashed_slots) in storage_entries {
            account_prefix_set.insert(Nibbles::unpack(hashed_address));
            let mut storage_prefix_set = PrefixSetMut::with_capacity(hashed_slots.len());
            for slot in hashed_slots {
                storage_prefix_set.insert(Nibbles::unpack(slot));
            }
            storage_prefix_sets.insert(hashed_address, storage_prefix_set);
        }

        // Unwind storage history indices.
        self.unwind_storage_history_indices(storage_range)?;

        // Calculate the reverted merkle root.
        // This is the same as `StateRoot::incremental_root_with_updates`, only the prefix sets
        // are pre-loaded.
        let prefix_sets =
            TriePrefixSetsMut { account_prefix_set, storage_prefix_sets, destroyed_accounts };
        let trie_input = TrieInput::new(Default::default(), Default::default(), prefix_sets);
        let (new_state_root, trie_updates, _) =
            DS::StateRoot::overlay_root_from_nodes_with_updates(&self.tx, trie_input)
                .map_err(Into::<reth_db::DatabaseError>::into)?;

        let parent_number = range.start().saturating_sub(1);
        let parent_state_root = self
            .header_by_number(parent_number)?
            .ok_or_else(|| ProviderError::HeaderNotFound(parent_number.into()))?
            .state_root;

        // state root should be always correct as we are reverting state.
        // but for sake of double verification we will check it again.
        if new_state_root != parent_state_root {
            let parent_hash = self
                .block_hash(parent_number)?
                .ok_or_else(|| ProviderError::HeaderNotFound(parent_number.into()))?;
            return Err(ProviderError::UnwindStateRootMismatch(Box::new(RootMismatch {
                root: GotExpected { got: new_state_root, expected: parent_state_root },
                block_number: parent_number,
                block_hash: parent_hash,
            })))
        }
        self.write_trie_updates(&trie_updates)?;

        // get blocks
        let blocks = self.take_block_range(range.clone())?;
        let unwind_to = blocks.first().map(|b| b.number.saturating_sub(1));

        // get execution res
        let execution_state = self.take_state(range.clone())?;

        // remove block bodies it is needed for both get block range and get block execution results
        // that is why it is deleted afterwards.
        self.remove::<tables::BlockBodyIndices>(range)?;

        // Update pipeline progress
        if let Some(fork_number) = unwind_to {
            self.update_pipeline_stages(fork_number, true)?;
        }

        Ok(Chain::new(blocks, execution_state, None))
    }

    fn remove_block_and_execution_range(
        &self,
        range: RangeInclusive<BlockNumber>,
    ) -> ProviderResult<()> {
        let storage_range = BlockNumberAddress::range(range.clone());

        // Unwind account hashes. Add changed accounts to account prefix set.
        let hashed_addresses = self.unwind_account_hashing(range.clone())?;
        let mut account_prefix_set = PrefixSetMut::with_capacity(hashed_addresses.len());
        let mut destroyed_accounts = HashSet::default();
        for (hashed_address, account) in hashed_addresses {
            account_prefix_set.insert(Nibbles::unpack(hashed_address));
            if account.is_none() {
                destroyed_accounts.insert(hashed_address);
            }
        }

        // Unwind account history indices.
        self.unwind_account_history_indices(range.clone())?;

        // Unwind storage hashes. Add changed account and storage keys to corresponding prefix
        // sets.
        let mut storage_prefix_sets = HashMap::<B256, PrefixSetMut>::default();
        let storage_entries = self.unwind_storage_hashing(storage_range.clone())?;
        for (hashed_address, hashed_slots) in storage_entries {
            account_prefix_set.insert(Nibbles::unpack(hashed_address));
            let mut storage_prefix_set = PrefixSetMut::with_capacity(hashed_slots.len());
            for slot in hashed_slots {
                storage_prefix_set.insert(Nibbles::unpack(slot));
            }
            storage_prefix_sets.insert(hashed_address, storage_prefix_set);
        }

        // Unwind storage history indices.
        self.unwind_storage_history_indices(storage_range)?;

        // Calculate the reverted merkle root.
        // This is the same as `StateRoot::incremental_root_with_updates`, only the prefix sets
        // are pre-loaded.
        let prefix_sets =
            TriePrefixSetsMut { account_prefix_set, storage_prefix_sets, destroyed_accounts };
        let trie_input = TrieInput::new(Default::default(), Default::default(), prefix_sets);
        let (new_state_root, trie_updates, _) =
            DS::StateRoot::overlay_root_from_nodes_with_updates(&self.tx, trie_input)
                .map_err(Into::<reth_db::DatabaseError>::into)?;

        let parent_number = range.start().saturating_sub(1);
        let parent_state_root = self
            .header_by_number(parent_number)?
            .ok_or_else(|| ProviderError::HeaderNotFound(parent_number.into()))?
            .state_root;

        // state root should be always correct as we are reverting state.
        // but for sake of double verification we will check it again.
        if new_state_root != parent_state_root {
            let parent_hash = self
                .block_hash(parent_number)?
                .ok_or_else(|| ProviderError::HeaderNotFound(parent_number.into()))?;
            return Err(ProviderError::UnwindStateRootMismatch(Box::new(RootMismatch {
                root: GotExpected { got: new_state_root, expected: parent_state_root },
                block_number: parent_number,
                block_hash: parent_hash,
            })))
        }
        self.write_trie_updates(&trie_updates)?;

        // get blocks
        let blocks = self.take_block_range(range.clone())?;
        let unwind_to = blocks.first().map(|b| b.number.saturating_sub(1));

        // remove execution res
        self.remove_state(range.clone())?;

        // remove block bodies it is needed for both get block range and get block execution results
        // that is why it is deleted afterwards.
        self.remove::<tables::BlockBodyIndices>(range)?;

        // Update pipeline progress
        if let Some(block_number) = unwind_to {
            self.update_pipeline_stages(block_number, true)?;
        }

        Ok(())
    }
}

impl<
        TX: DbTxMut + DbTx + 'static,
        Spec: Send + Sync + EthereumHardforks + 'static,
        DS: Send + Sync + 'static,
    > BlockWriter for DatabaseProvider<TX, Spec, DS>
{
    /// Inserts the block into the database, always modifying the following tables:
    /// * [`CanonicalHeaders`](tables::CanonicalHeaders)
    /// * [`Headers`](tables::Headers)
    /// * [`HeaderNumbers`](tables::HeaderNumbers)
    /// * [`HeaderTerminalDifficulties`](tables::HeaderTerminalDifficulties)
    /// * [`BlockBodyIndices`](tables::BlockBodyIndices)
    ///
    /// If there are transactions in the block, the following tables will be modified:
    /// * [`Transactions`](tables::Transactions)
    /// * [`TransactionBlocks`](tables::TransactionBlocks)
    ///
    /// If ommers are not empty, this will modify [`BlockOmmers`](tables::BlockOmmers).
    /// If withdrawals are not empty, this will modify
    /// [`BlockWithdrawals`](tables::BlockWithdrawals).
    /// If requests are not empty, this will modify [`BlockRequests`](tables::BlockRequests).
    ///
    /// If the provider has __not__ configured full sender pruning, this will modify
    /// [`TransactionSenders`](tables::TransactionSenders).
    ///
    /// If the provider has __not__ configured full transaction lookup pruning, this will modify
    /// [`TransactionHashNumbers`](tables::TransactionHashNumbers).
    fn insert_block(
        &self,
        block: SealedBlockWithSenders,
    ) -> ProviderResult<StoredBlockBodyIndices> {
        let block_number = block.number;

        let mut durations_recorder = metrics::DurationsRecorder::default();

        self.tx.put::<tables::CanonicalHeaders>(block_number, block.hash())?;
        durations_recorder.record_relative(metrics::Action::InsertCanonicalHeaders);

        // Put header with canonical hashes.
        self.tx.put::<tables::Headers>(block_number, block.header.as_ref().clone())?;
        durations_recorder.record_relative(metrics::Action::InsertHeaders);

        self.tx.put::<tables::HeaderNumbers>(block.hash(), block_number)?;
        durations_recorder.record_relative(metrics::Action::InsertHeaderNumbers);

        // total difficulty
        let ttd = if block_number == 0 {
            block.difficulty
        } else {
            let parent_block_number = block_number - 1;
            let parent_ttd = self.header_td_by_number(parent_block_number)?.unwrap_or_default();
            durations_recorder.record_relative(metrics::Action::GetParentTD);
            parent_ttd + block.difficulty
        };

        self.tx.put::<tables::HeaderTerminalDifficulties>(block_number, ttd.into())?;
        durations_recorder.record_relative(metrics::Action::InsertHeaderTerminalDifficulties);

        // insert body ommers data
        if !block.body.ommers.is_empty() {
            self.tx.put::<tables::BlockOmmers>(
                block_number,
                StoredBlockOmmers { ommers: block.block.body.ommers },
            )?;
            durations_recorder.record_relative(metrics::Action::InsertBlockOmmers);
        }

        let mut next_tx_num = self
            .tx
            .cursor_read::<tables::TransactionBlocks>()?
            .last()?
            .map(|(n, _)| n + 1)
            .unwrap_or_default();
        durations_recorder.record_relative(metrics::Action::GetNextTxNum);
        let first_tx_num = next_tx_num;

        let tx_count = block.block.body.transactions.len() as u64;

        // Ensures we have all the senders for the block's transactions.
        let mut tx_senders_elapsed = Duration::default();
        let mut transactions_elapsed = Duration::default();
        let mut tx_hash_numbers_elapsed = Duration::default();

        for (transaction, sender) in
            block.block.body.transactions.into_iter().zip(block.senders.iter())
        {
            let hash = transaction.hash();

            if self
                .prune_modes
                .sender_recovery
                .as_ref()
                .filter(|prune_mode| prune_mode.is_full())
                .is_none()
            {
                let start = Instant::now();
                self.tx.put::<tables::TransactionSenders>(next_tx_num, *sender)?;
                tx_senders_elapsed += start.elapsed();
            }

            let start = Instant::now();
            self.tx.put::<tables::Transactions>(next_tx_num, transaction.into())?;
            let elapsed = start.elapsed();
            if elapsed > Duration::from_secs(1) {
                warn!(
                    target: "providers::db",
                    ?block_number,
                    tx_num = %next_tx_num,
                    hash = %hash,
                    ?elapsed,
                    "Transaction insertion took too long"
                );
            }
            transactions_elapsed += elapsed;

            if self
                .prune_modes
                .transaction_lookup
                .filter(|prune_mode| prune_mode.is_full())
                .is_none()
            {
                let start = Instant::now();
                self.tx.put::<tables::TransactionHashNumbers>(hash, next_tx_num)?;
                tx_hash_numbers_elapsed += start.elapsed();
            }
            next_tx_num += 1;
        }
        durations_recorder
            .record_duration(metrics::Action::InsertTransactionSenders, tx_senders_elapsed);
        durations_recorder
            .record_duration(metrics::Action::InsertTransactions, transactions_elapsed);
        durations_recorder.record_duration(
            metrics::Action::InsertTransactionHashNumbers,
            tx_hash_numbers_elapsed,
        );

        if let Some(withdrawals) = block.block.body.withdrawals {
            if !withdrawals.is_empty() {
                self.tx.put::<tables::BlockWithdrawals>(
                    block_number,
                    StoredBlockWithdrawals { withdrawals },
                )?;
                durations_recorder.record_relative(metrics::Action::InsertBlockWithdrawals);
            }
        }

        if let Some(requests) = block.block.body.requests {
            self.tx.put::<tables::BlockRequests>(block_number, requests)?;
            durations_recorder.record_relative(metrics::Action::InsertBlockRequests);
        }

        let block_indices = StoredBlockBodyIndices { first_tx_num, tx_count };
        self.tx.put::<tables::BlockBodyIndices>(block_number, block_indices.clone())?;
        durations_recorder.record_relative(metrics::Action::InsertBlockBodyIndices);

        if !block_indices.is_empty() {
            self.tx.put::<tables::TransactionBlocks>(block_indices.last_tx_num(), block_number)?;
            durations_recorder.record_relative(metrics::Action::InsertTransactionBlocks);
        }

        debug!(
            target: "providers::db",
            ?block_number,
            actions = ?durations_recorder.actions,
            "Inserted block"
        );

        Ok(block_indices)
    }

    /// TODO(joshie): this fn should be moved to `UnifiedStorageWriter` eventually
    fn append_blocks_with_state(
        &self,
        blocks: Vec<SealedBlockWithSenders>,
        execution_outcome: ExecutionOutcome,
        hashed_state: HashedPostStateSorted,
        trie_updates: TrieUpdates,
    ) -> ProviderResult<()> {
        if blocks.is_empty() {
            debug!(target: "providers::db", "Attempted to append empty block range");
            return Ok(())
        }

        let first_number = blocks.first().unwrap().number;

        let last = blocks.last().unwrap();
        let last_block_number = last.number;

        let mut durations_recorder = metrics::DurationsRecorder::default();

        // Insert the blocks
        for block in blocks {
            self.insert_block(block)?;
            durations_recorder.record_relative(metrics::Action::InsertBlock);
        }

        // Write state and changesets to the database.
        // Must be written after blocks because of the receipt lookup.
        // TODO: should _these_ be moved to storagewriter? seems like storagewriter should be
        // _above_ db provider
        let mut storage_writer = UnifiedStorageWriter::from_database(self);
        storage_writer.write_to_storage(execution_outcome, OriginalValuesKnown::No)?;
        durations_recorder.record_relative(metrics::Action::InsertState);

        // insert hashes and intermediate merkle nodes
        self.write_hashed_state(&hashed_state)?;
        self.write_trie_updates(&trie_updates)?;
        durations_recorder.record_relative(metrics::Action::InsertHashes);

        self.update_history_indices(first_number..=last_block_number)?;
        durations_recorder.record_relative(metrics::Action::InsertHistoryIndices);

        // Update pipeline progress
        self.update_pipeline_stages(last_block_number, false)?;
        durations_recorder.record_relative(metrics::Action::UpdatePipelineStages);

        debug!(target: "providers::db", range = ?first_number..=last_block_number, actions = ?durations_recorder.actions, "Appended blocks");

        Ok(())
    }
}

impl<TX: DbTx, Spec: Send + Sync, DS: DatabaseState> PruneCheckpointReader
    for DatabaseProvider<TX, Spec, DS>
{
    fn get_prune_checkpoint(
        &self,
        segment: PruneSegment,
    ) -> ProviderResult<Option<PruneCheckpoint>> {
        Ok(self.tx.get::<tables::PruneCheckpoints>(segment)?)
    }

    fn get_prune_checkpoints(&self) -> ProviderResult<Vec<(PruneSegment, PruneCheckpoint)>> {
        Ok(self
            .tx
            .cursor_read::<tables::PruneCheckpoints>()?
            .walk(None)?
            .collect::<Result<_, _>>()?)
    }
}

impl<TX: DbTxMut, Spec: Send + Sync, DS: DatabaseState> PruneCheckpointWriter
    for DatabaseProvider<TX, Spec, DS>
{
    fn save_prune_checkpoint(
        &self,
        segment: PruneSegment,
        checkpoint: PruneCheckpoint,
    ) -> ProviderResult<()> {
        Ok(self.tx.put::<tables::PruneCheckpoints>(segment, checkpoint)?)
    }
}

impl<TX: DbTx, Spec: Send + Sync, DS: DatabaseState> StatsReader
    for DatabaseProvider<TX, Spec, DS>
{
    fn count_entries<T: Table>(&self) -> ProviderResult<usize> {
        let db_entries = self.tx.entries::<T>()?;
        let static_file_entries = match self.static_file_provider.count_entries::<T>() {
            Ok(entries) => entries,
            Err(ProviderError::UnsupportedProvider) => 0,
            Err(err) => return Err(err),
        };

        Ok(db_entries + static_file_entries)
    }
}

<<<<<<< HEAD
impl<TX: DbTx, Spec: Send + Sync, DS: Send + Sync> FinalizedBlockReader
    for DatabaseProvider<TX, Spec, DS>
{
=======
impl<TX: DbTx, Spec: Send + Sync> ChainStateBlockReader for DatabaseProvider<TX, Spec> {
>>>>>>> d4be773f
    fn last_finalized_block_number(&self) -> ProviderResult<Option<BlockNumber>> {
        let mut finalized_blocks = self
            .tx
            .cursor_read::<tables::ChainState>()?
            .walk(Some(tables::ChainStateKey::LastFinalizedBlock))?
            .take(1)
            .collect::<Result<BTreeMap<tables::ChainStateKey, BlockNumber>, _>>()?;

        let last_finalized_block_number = finalized_blocks.pop_first().map(|pair| pair.1);
        Ok(last_finalized_block_number)
    }

    fn last_safe_block_number(&self) -> ProviderResult<Option<BlockNumber>> {
        let mut finalized_blocks = self
            .tx
            .cursor_read::<tables::ChainState>()?
            .walk(Some(tables::ChainStateKey::LastSafeBlockBlock))?
            .take(1)
            .collect::<Result<BTreeMap<tables::ChainStateKey, BlockNumber>, _>>()?;

        let last_finalized_block_number = finalized_blocks.pop_first().map(|pair| pair.1);
        Ok(last_finalized_block_number)
    }
}

<<<<<<< HEAD
impl<TX: DbTxMut, Spec: Send + Sync, DS: Send + Sync> FinalizedBlockWriter
    for DatabaseProvider<TX, Spec, DS>
{
=======
impl<TX: DbTxMut, Spec: Send + Sync> ChainStateBlockWriter for DatabaseProvider<TX, Spec> {
>>>>>>> d4be773f
    fn save_finalized_block_number(&self, block_number: BlockNumber) -> ProviderResult<()> {
        Ok(self
            .tx
            .put::<tables::ChainState>(tables::ChainStateKey::LastFinalizedBlock, block_number)?)
    }

    fn save_safe_block_number(&self, block_number: BlockNumber) -> ProviderResult<()> {
        Ok(self
            .tx
            .put::<tables::ChainState>(tables::ChainStateKey::LastSafeBlockBlock, block_number)?)
    }
}

impl<TX: DbTx + 'static, Spec: Send + Sync + 'static, DS: Send + Sync + 'static> DBProvider
    for DatabaseProvider<TX, Spec, DS>
{
    type Tx = TX;

    fn tx_ref(&self) -> &Self::Tx {
        &self.tx
    }

    fn tx_mut(&mut self) -> &mut Self::Tx {
        &mut self.tx
    }

    fn into_tx(self) -> Self::Tx {
        self.tx
    }

    fn prune_modes_ref(&self) -> &PruneModes {
        self.prune_modes_ref()
    }
}

/// Helper method to recover senders for any blocks in the db which do not have senders. This
/// compares the length of the input senders [`Vec`], with the length of given transactions [`Vec`],
/// and will add to the input senders vec if there are more transactions.
///
/// NOTE: This will modify the input senders list, which is why a mutable reference is required.
fn recover_block_senders(
    senders: &mut Vec<(u64, Address)>,
    transactions: &[(u64, TransactionSigned)],
    first_transaction: u64,
    last_transaction: u64,
) -> ProviderResult<()> {
    // Recover senders manually if not found in db
    // NOTE: Transactions are always guaranteed to be in the database whereas
    // senders might be pruned.
    if senders.len() != transactions.len() {
        if senders.len() > transactions.len() {
            error!(target: "providers::db", senders=%senders.len(), transactions=%transactions.len(),
                first_tx=%first_transaction, last_tx=%last_transaction,
                "unexpected senders and transactions mismatch");
        }
        let missing = transactions.len().saturating_sub(senders.len());
        senders.reserve(missing);
        // Find all missing senders, their corresponding tx numbers and indexes to the original
        // `senders` vector at which the recovered senders will be inserted.
        let mut missing_senders = Vec::with_capacity(missing);
        {
            let mut senders = senders.iter().peekable();

            // `transactions` contain all entries. `senders` contain _some_ of the senders for
            // these transactions. Both are sorted and indexed by `TxNumber`.
            //
            // The general idea is to iterate on both `transactions` and `senders`, and advance
            // the `senders` iteration only if it matches the current `transactions` entry's
            // `TxNumber`. Otherwise, add the transaction to the list of missing senders.
            for (i, (tx_number, transaction)) in transactions.iter().enumerate() {
                if let Some((sender_tx_number, _)) = senders.peek() {
                    if sender_tx_number == tx_number {
                        // If current sender's `TxNumber` matches current transaction's
                        // `TxNumber`, advance the senders iterator.
                        senders.next();
                    } else {
                        // If current sender's `TxNumber` doesn't match current transaction's
                        // `TxNumber`, add it to missing senders.
                        missing_senders.push((i, tx_number, transaction));
                    }
                } else {
                    // If there's no more senders left, but we're still iterating over
                    // transactions, add them to missing senders
                    missing_senders.push((i, tx_number, transaction));
                }
            }
        }

        // Recover senders
        let recovered_senders = TransactionSigned::recover_signers(
            missing_senders.iter().map(|(_, _, tx)| *tx).collect::<Vec<_>>(),
            missing_senders.len(),
        )
        .ok_or(ProviderError::SenderRecoveryError)?;

        // Insert recovered senders along with tx numbers at the corresponding indexes to the
        // original `senders` vector
        for ((i, tx_number, _), sender) in missing_senders.into_iter().zip(recovered_senders) {
            // Insert will put recovered senders at necessary positions and shift the rest
            senders.insert(i, (*tx_number, sender));
        }

        // Debug assertions which are triggered during the test to ensure that all senders are
        // present and sorted
        debug_assert_eq!(senders.len(), transactions.len(), "missing one or more senders");
        debug_assert!(senders.iter().tuple_windows().all(|(a, b)| a.0 < b.0), "senders not sorted");
    }

    Ok(())
}

fn range_size_hint(range: &impl RangeBounds<TxNumber>) -> Option<usize> {
    let start = match range.start_bound().cloned() {
        Bound::Included(start) => start,
        Bound::Excluded(start) => start.checked_add(1)?,
        Bound::Unbounded => 0,
    };
    let end = match range.end_bound().cloned() {
        Bound::Included(end) => end.saturating_add(1),
        Bound::Excluded(end) => end,
        Bound::Unbounded => return None,
    };
    end.checked_sub(start).map(|x| x as _)
}<|MERGE_RESOLUTION|>--- conflicted
+++ resolved
@@ -7,20 +7,14 @@
     },
     writer::UnifiedStorageWriter,
     AccountReader, BlockExecutionReader, BlockExecutionWriter, BlockHashReader, BlockNumReader,
-<<<<<<< HEAD
-    BlockReader, BlockWriter, BundleStateInit, DBProvider, EvmEnvProvider, FinalizedBlockReader,
-    FinalizedBlockWriter, HashingWriter, HeaderProvider, HeaderSyncGap, HeaderSyncGapProvider,
-    HistoricalStateProvider, HistoryWriter, LatestStateProvider, LatestStateProviderRef,
-=======
     BlockReader, BlockWriter, BundleStateInit, ChainStateBlockReader, ChainStateBlockWriter,
     DBProvider, EvmEnvProvider, HashingWriter, HeaderProvider, HeaderSyncGap,
     HeaderSyncGapProvider, HistoricalStateProvider, HistoryWriter, LatestStateProvider,
->>>>>>> d4be773f
-    OriginalValuesKnown, ProviderError, PruneCheckpointReader, PruneCheckpointWriter,
-    RequestsProvider, RevertsInit, StageCheckpointReader, StateChangeWriter, StateProviderBox,
-    StateReader, StateWriter, StaticFileProviderFactory, StatsReader, StorageReader,
-    StorageTrieWriter, TransactionVariant, TransactionsProvider, TransactionsProviderExt,
-    TrieWriter, WithdrawalsProvider,
+    LatestStateProviderRef, OriginalValuesKnown, ProviderError, PruneCheckpointReader,
+    PruneCheckpointWriter, RequestsProvider, RevertsInit, StageCheckpointReader, StateChangeWriter,
+    StateProviderBox, StateReader, StateWriter, StaticFileProviderFactory, StatsReader,
+    StorageReader, StorageTrieWriter, TransactionVariant, TransactionsProvider,
+    TransactionsProviderExt, TrieWriter, WithdrawalsProvider,
 };
 use alloy_eips::BlockHashOrNumber;
 use alloy_primitives::{Address, BlockHash, BlockNumber, TxHash, TxNumber, B256, U256};
@@ -3746,13 +3740,9 @@
     }
 }
 
-<<<<<<< HEAD
-impl<TX: DbTx, Spec: Send + Sync, DS: Send + Sync> FinalizedBlockReader
+impl<TX: DbTx, Spec: Send + Sync, DS: Send + Sync> ChainStateBlockReader
     for DatabaseProvider<TX, Spec, DS>
 {
-=======
-impl<TX: DbTx, Spec: Send + Sync> ChainStateBlockReader for DatabaseProvider<TX, Spec> {
->>>>>>> d4be773f
     fn last_finalized_block_number(&self) -> ProviderResult<Option<BlockNumber>> {
         let mut finalized_blocks = self
             .tx
@@ -3778,13 +3768,9 @@
     }
 }
 
-<<<<<<< HEAD
-impl<TX: DbTxMut, Spec: Send + Sync, DS: Send + Sync> FinalizedBlockWriter
+impl<TX: DbTxMut, Spec: Send + Sync, DS: Send + Sync> ChainStateBlockWriter
     for DatabaseProvider<TX, Spec, DS>
 {
-=======
-impl<TX: DbTxMut, Spec: Send + Sync> ChainStateBlockWriter for DatabaseProvider<TX, Spec> {
->>>>>>> d4be773f
     fn save_finalized_block_number(&self, block_number: BlockNumber) -> ProviderResult<()> {
         Ok(self
             .tx
