--- conflicted
+++ resolved
@@ -100,12 +100,9 @@
     "crates/rpc/rpc-testing-util/",
     "crates/rpc/rpc-types-compat/",
     "crates/rpc/rpc/",
-<<<<<<< HEAD
+    "crates/scroll/chainspec",
     "crates/scroll/consensus",
     "crates/scroll/evm",
-=======
-    "crates/scroll/chainspec",
->>>>>>> c3c2ddea
     "crates/scroll/execution",
     "crates/scroll/hardforks",
     "crates/scroll/primitives",
